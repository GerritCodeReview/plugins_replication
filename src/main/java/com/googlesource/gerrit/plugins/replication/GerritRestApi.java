// Copyright (C) 2018 The Android Open Source Project
//
// Licensed under the Apache License, Version 2.0 (the "License");
// you may not use this file except in compliance with the License.
// You may obtain a copy of the License at
//
// http://www.apache.org/licenses/LICENSE-2.0
//
// Unless required by applicable law or agreed to in writing, software
// distributed under the License is distributed on an "AS IS" BASIS,
// WITHOUT WARRANTIES OR CONDITIONS OF ANY KIND, either express or implied.
// See the License for the specific language governing permissions and
// limitations under the License.

package com.googlesource.gerrit.plugins.replication;

import static com.googlesource.gerrit.plugins.replication.GerritSshApi.GERRIT_ADMIN_PROTOCOL_PREFIX;
import static com.googlesource.gerrit.plugins.replication.ReplicationQueue.repLog;
import static java.nio.charset.StandardCharsets.UTF_8;

import com.google.gerrit.entities.Project;
import com.google.gerrit.extensions.restapi.Url;
import com.google.inject.Inject;
import com.google.inject.assistedinject.Assisted;
import java.io.IOException;
import org.apache.http.auth.AuthScope;
import org.apache.http.auth.UsernamePasswordCredentials;
import org.apache.http.client.CredentialsProvider;
import org.apache.http.client.methods.HttpDelete;
import org.apache.http.client.methods.HttpPut;
import org.apache.http.client.protocol.HttpClientContext;
import org.apache.http.entity.StringEntity;
import org.apache.http.impl.client.BasicCredentialsProvider;
import org.apache.http.impl.client.CloseableHttpClient;
import org.apache.http.message.BasicHeader;
import org.eclipse.jgit.transport.CredentialItem;
import org.eclipse.jgit.transport.RemoteConfig;
import org.eclipse.jgit.transport.URIish;

public class GerritRestApi implements AdminApi {

  public interface Factory {
    GerritRestApi create(URIish uri);
  }

  private final CredentialsFactory credentials;
  private final CloseableHttpClient httpClient;
  private final RemoteConfig remoteConfig;
  private final URIish uri;

  @Inject
  GerritRestApi(
      CredentialsFactory credentials,
      CloseableHttpClient httpClient,
      RemoteConfig remoteConfig,
      @Assisted URIish uri) {
    this.credentials = credentials;
    this.httpClient = httpClient;
    this.remoteConfig = remoteConfig;
    this.uri = uri;
  }

  @Override
  public boolean createProject(Project.NameKey project, String head) {
    repLog.info("Creating project {} on {}", project, uri);
    String url = String.format("%s/a/projects/%s", toHttpUri(uri), Url.encode(project.get()));
    try {
      return httpClient
          .execute(new HttpPut(url), new HttpResponseHandler(), getContext())
          .isSuccessful();
    } catch (IOException e) {
<<<<<<< HEAD
      repLog.atSevere().withCause(e).log("Couldn't perform project creation on %s", uri);
=======
      repLog.error("Couldn't perform project creation on {}", uri, e);
>>>>>>> f26332a1
      return false;
    }
  }

  @Override
  public boolean deleteProject(Project.NameKey project) {
    repLog.info("Deleting project {} on {}", project, uri);
    String url = String.format("%s/a/projects/%s", toHttpUri(uri), Url.encode(project.get()));
    try {
      httpClient.execute(new HttpDelete(url), new HttpResponseHandler(), getContext());
      return true;
    } catch (IOException e) {
<<<<<<< HEAD
      repLog.atSevere().withCause(e).log("Couldn't perform project deletion on %s", uri);
=======
      repLog.error("Couldn't perform project deletion on {}", uri, e);
>>>>>>> f26332a1
    }
    return false;
  }

  @Override
  public boolean updateHead(Project.NameKey project, String newHead) {
    repLog.info("Updating head of {} on {}", project, uri);
    String url = String.format("%s/a/projects/%s/HEAD", toHttpUri(uri), Url.encode(project.get()));
    try {
      HttpPut req = new HttpPut(url);
      req.setEntity(new StringEntity(String.format("{\"ref\": \"%s\"}", newHead), UTF_8.name()));
      req.addHeader(new BasicHeader("Content-Type", "application/json"));
      httpClient.execute(req, new HttpResponseHandler(), getContext());
      return true;
    } catch (IOException e) {
<<<<<<< HEAD
      repLog.atSevere().withCause(e).log("Couldn't perform update head on %s", uri);
=======
      repLog.error("Couldn't perform update head on {}", uri, e);
>>>>>>> f26332a1
    }
    return false;
  }

  private HttpClientContext getContext() {
    HttpClientContext ctx = HttpClientContext.create();
    ctx.setCredentialsProvider(adapt(credentials.create(remoteConfig.getName())));
    return ctx;
  }

  private CredentialsProvider adapt(org.eclipse.jgit.transport.CredentialsProvider cp) {
    CredentialItem.Username user = new CredentialItem.Username();
    CredentialItem.Password pass = new CredentialItem.Password();
    if (cp.supports(user, pass) && cp.get(uri, user, pass)) {
      CredentialsProvider adapted = new BasicCredentialsProvider();
      adapted.setCredentials(
          AuthScope.ANY,
          new UsernamePasswordCredentials(user.getValue(), new String(pass.getValue())));
      return adapted;
    }
    return null;
  }

  private static String toHttpUri(URIish uri) {
    String u = uri.toString();
    if (u.startsWith(GERRIT_ADMIN_PROTOCOL_PREFIX)) {
      u = u.substring(GERRIT_ADMIN_PROTOCOL_PREFIX.length());
    }
    if (u.endsWith("/")) {
      return u.substring(0, u.length() - 1);
    }
    return u;
  }
}<|MERGE_RESOLUTION|>--- conflicted
+++ resolved
@@ -62,42 +62,34 @@
 
   @Override
   public boolean createProject(Project.NameKey project, String head) {
-    repLog.info("Creating project {} on {}", project, uri);
+    repLog.atInfo().log("Creating project %s on %s", project, uri);
     String url = String.format("%s/a/projects/%s", toHttpUri(uri), Url.encode(project.get()));
     try {
       return httpClient
           .execute(new HttpPut(url), new HttpResponseHandler(), getContext())
           .isSuccessful();
     } catch (IOException e) {
-<<<<<<< HEAD
       repLog.atSevere().withCause(e).log("Couldn't perform project creation on %s", uri);
-=======
-      repLog.error("Couldn't perform project creation on {}", uri, e);
->>>>>>> f26332a1
       return false;
     }
   }
 
   @Override
   public boolean deleteProject(Project.NameKey project) {
-    repLog.info("Deleting project {} on {}", project, uri);
+    repLog.atInfo().log("Deleting project %s on %s", project, uri);
     String url = String.format("%s/a/projects/%s", toHttpUri(uri), Url.encode(project.get()));
     try {
       httpClient.execute(new HttpDelete(url), new HttpResponseHandler(), getContext());
       return true;
     } catch (IOException e) {
-<<<<<<< HEAD
       repLog.atSevere().withCause(e).log("Couldn't perform project deletion on %s", uri);
-=======
-      repLog.error("Couldn't perform project deletion on {}", uri, e);
->>>>>>> f26332a1
     }
     return false;
   }
 
   @Override
   public boolean updateHead(Project.NameKey project, String newHead) {
-    repLog.info("Updating head of {} on {}", project, uri);
+    repLog.atInfo().log("Updating head of %s on %s", project, uri);
     String url = String.format("%s/a/projects/%s/HEAD", toHttpUri(uri), Url.encode(project.get()));
     try {
       HttpPut req = new HttpPut(url);
@@ -106,11 +98,7 @@
       httpClient.execute(req, new HttpResponseHandler(), getContext());
       return true;
     } catch (IOException e) {
-<<<<<<< HEAD
       repLog.atSevere().withCause(e).log("Couldn't perform update head on %s", uri);
-=======
-      repLog.error("Couldn't perform update head on {}", uri, e);
->>>>>>> f26332a1
     }
     return false;
   }
