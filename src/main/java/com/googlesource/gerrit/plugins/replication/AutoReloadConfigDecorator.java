// Copyright (C) 2013 The Android Open Source Project
//
// Licensed under the Apache License, Version 2.0 (the "License");
// you may not use this file except in compliance with the License.
// You may obtain a copy of the License at
//
// http://www.apache.org/licenses/LICENSE-2.0
//
// Unless required by applicable law or agreed to in writing, software
// distributed under the License is distributed on an "AS IS" BASIS,
// WITHOUT WARRANTIES OR CONDITIONS OF ANY KIND, either express or implied.
// See the License for the specific language governing permissions and
// limitations under the License.
package com.googlesource.gerrit.plugins.replication;

import com.google.gerrit.common.FileUtil;
import com.google.gerrit.server.PluginUser;
import com.google.gerrit.server.account.GroupBackend;
import com.google.gerrit.server.config.SitePaths;
import com.google.gerrit.server.git.GitRepositoryManager;
import com.google.gerrit.server.git.WorkQueue;
import com.google.inject.Inject;
import com.google.inject.Injector;
import com.google.inject.Singleton;

import org.eclipse.jgit.errors.ConfigInvalidException;
import org.slf4j.Logger;
import org.slf4j.LoggerFactory;

import java.io.IOException;
import java.util.List;

@Singleton
public class AutoReloadConfigDecorator implements ReplicationConfig {
  private static final Logger log = LoggerFactory
      .getLogger(AutoReloadConfigDecorator.class);
  private ReplicationFileBasedConfig currentConfig;
  private long currentConfigTs;

  private final Injector injector;
  private final SitePaths site;
  private final RemoteSiteUser.Factory remoteSiteUserFactory;
  private final PluginUser pluginUser;
  private final GitRepositoryManager gitRepositoryManager;
  private final GroupBackend groupBackend;
  private final WorkQueue workQueue;

  @Inject
  public AutoReloadConfigDecorator(Injector injector, SitePaths site,
      RemoteSiteUser.Factory ruf, PluginUser pu,
      GitRepositoryManager grm, GroupBackend gb,
      WorkQueue workQueue) throws ConfigInvalidException,
      IOException {
    this.injector = injector;
    this.site = site;
    this.remoteSiteUserFactory = ruf;
    this.pluginUser = pu;
    this.gitRepositoryManager = grm;
    this.groupBackend = gb;
    this.currentConfig = loadConfig();
    this.currentConfigTs = getLastModified(currentConfig);
    this.workQueue = workQueue;
  }

  private static long getLastModified(ReplicationFileBasedConfig cfg) {
    return FileUtil.lastModified(cfg.getCfgPath());
  }

  private ReplicationFileBasedConfig loadConfig()
      throws ConfigInvalidException, IOException {
    return new ReplicationFileBasedConfig(injector, site,
        remoteSiteUserFactory, pluginUser, gitRepositoryManager,
        groupBackend);
  }

  private synchronized boolean isAutoReload() {
    return currentConfig.getConfig().getBoolean("gerrit", "autoReload", false);
  }

  @Override
  public synchronized List<Destination> getDestinations(FilterType filterType) {
    reloadIfNeeded();
    return currentConfig.getDestinations(filterType);
  }

  private void reloadIfNeeded() {
<<<<<<< HEAD
    try {
      if (isAutoReload()) {
        long lastModified = getLastModified(currentConfig);
        if (lastModified > currentConfigTs) {
          ReplicationFileBasedConfig newConfig = loadConfig();
          newConfig.startup(workQueue);
          int discarded = currentConfig.shutdown();

          this.currentConfig = newConfig;
          this.currentConfigTs = lastModified;
          log.info("Configuration reloaded: "
              + currentConfig.getDestinations().size() + " destinations, "
              + discarded + " replication events discarded");

        }
=======
    if (isAutoReload()
        && currentConfig.getCfgPath().lastModified() > currentConfigTs) {
      try {
        ReplicationFileBasedConfig newConfig = loadConfig();
        newConfig.startup(workQueue);
        int discarded = currentConfig.shutdown();

        this.currentConfig = newConfig;
        this.currentConfigTs = currentConfig.getCfgPath().lastModified();
        log.info("Configuration reloaded: "
            + currentConfig.getDestinations(FilterType.ALL).size() + " destinations, "
            + discarded + " replication events discarded");

      } catch (Exception e) {
        log.error(
            "Cannot reload replication configuration: keeping existing settings",
            e);
        return;
>>>>>>> eded6451
      }
    } catch (Exception e) {
      log.error(
          "Cannot reload replication configuration: keeping existing settings",
          e);
      return;
    }
  }

  @Override
  public synchronized boolean isReplicateAllOnPluginStart() {
    return currentConfig.isReplicateAllOnPluginStart();
  }

  @Override
  public synchronized boolean isDefaultForceUpdate() {
    return currentConfig.isDefaultForceUpdate();
  }

  @Override
  public synchronized boolean isEmpty() {
    return currentConfig.isEmpty();
  }

  @Override
  public synchronized int shutdown() {
    return currentConfig.shutdown();
  }

  @Override
  public synchronized void startup(WorkQueue workQueue) {
    currentConfig.startup(workQueue);
  }
}<|MERGE_RESOLUTION|>--- conflicted
+++ resolved
@@ -84,7 +84,6 @@
   }
 
   private void reloadIfNeeded() {
-<<<<<<< HEAD
     try {
       if (isAutoReload()) {
         long lastModified = getLastModified(currentConfig);
@@ -96,30 +95,10 @@
           this.currentConfig = newConfig;
           this.currentConfigTs = lastModified;
           log.info("Configuration reloaded: "
-              + currentConfig.getDestinations().size() + " destinations, "
-              + discarded + " replication events discarded");
-
-        }
-=======
-    if (isAutoReload()
-        && currentConfig.getCfgPath().lastModified() > currentConfigTs) {
-      try {
-        ReplicationFileBasedConfig newConfig = loadConfig();
-        newConfig.startup(workQueue);
-        int discarded = currentConfig.shutdown();
-
-        this.currentConfig = newConfig;
-        this.currentConfigTs = currentConfig.getCfgPath().lastModified();
-        log.info("Configuration reloaded: "
             + currentConfig.getDestinations(FilterType.ALL).size() + " destinations, "
             + discarded + " replication events discarded");
 
-      } catch (Exception e) {
-        log.error(
-            "Cannot reload replication configuration: keeping existing settings",
-            e);
-        return;
->>>>>>> eded6451
+        }
       }
     } catch (Exception e) {
       log.error(
