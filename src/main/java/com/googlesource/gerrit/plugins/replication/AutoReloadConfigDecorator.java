--- conflicted
+++ resolved
@@ -161,11 +161,6 @@
   @Override
   public synchronized void startup(WorkQueue workQueue) {
     currentConfig.startup(workQueue);
-<<<<<<< HEAD
-    ScheduledFuture<?> ignoredHere =
-        autoReloadExecutor.scheduleAtFixedRate(
-            this::reloadIfNeeded, RELOAD_DELAY, RELOAD_INTERVAL, TimeUnit.SECONDS);
-=======
     autoReloadRunnable =
         autoReloadExecutor.scheduleAtFixedRate(
             this::reloadIfNeeded, RELOAD_DELAY, RELOAD_INTERVAL, TimeUnit.SECONDS);
@@ -179,6 +174,5 @@
   @Override
   public synchronized int getSshCommandTimeout() {
     return currentConfig.getSshCommandTimeout();
->>>>>>> 3054e61a
   }
 }