--- conflicted
+++ resolved
@@ -30,33 +30,15 @@
    */
   Optional<AdminApi> create(URIish uri);
 
-<<<<<<< HEAD
-  private final SshHelper sshHelper;
-  private final GerritRestApi.Factory gerritRestApiFactory;
-
-  @Inject
-  AdminApiFactory(SshHelper sshHelper, GerritRestApi.Factory gerritRestApiFactory) {
-    this.sshHelper = sshHelper;
-    this.gerritRestApiFactory = gerritRestApiFactory;
-  }
-
-  public Optional<AdminApi> create(URIish uri) {
-    if (isGerrit(uri)) {
-      return Optional.of(new GerritSshApi(sshHelper, uri));
-    } else if (!uri.isRemote()) {
-      return Optional.of(new LocalFS(uri));
-    } else if (isSSH(uri)) {
-      return Optional.of(new RemoteSsh(sshHelper, uri));
-    } else if (isGerritHttp(uri)) {
-      return Optional.of(gerritRestApiFactory.create(uri));
-=======
   @Singleton
   static class DefaultAdminApiFactory implements AdminApiFactory {
     protected final SshHelper sshHelper;
+    protected final GerritRestApi.Factory gerritRestApiFactory;
 
     @Inject
-    public DefaultAdminApiFactory(SshHelper sshHelper) {
+    public DefaultAdminApiFactory(SshHelper sshHelper, GerritRestApi.Factory gerritRestApiFactory) {
       this.sshHelper = sshHelper;
+      this.gerritRestApiFactory = gerritRestApiFactory;
     }
 
     @Override
@@ -67,9 +49,10 @@
         return Optional.of(new LocalFS(uri));
       } else if (isSSH(uri)) {
         return Optional.of(new RemoteSsh(sshHelper, uri));
+      } else if (isGerritHttp(uri)) {
+        return Optional.of(gerritRestApiFactory.create(uri));
       }
       return Optional.empty();
->>>>>>> d4981a19
     }
   }
 
