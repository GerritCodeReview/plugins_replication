--- conflicted
+++ resolved
@@ -33,19 +33,13 @@
   @Singleton
   static class DefaultAdminApiFactory implements AdminApiFactory {
     protected final SshHelper sshHelper;
-<<<<<<< HEAD
+
     private final GerritRestApi.Factory gerritRestApiFactory;
 
     @Inject
     public DefaultAdminApiFactory(SshHelper sshHelper, GerritRestApi.Factory gerritRestApiFactory) {
       this.sshHelper = sshHelper;
       this.gerritRestApiFactory = gerritRestApiFactory;
-=======
-
-    @Inject
-    public DefaultAdminApiFactory(SshHelper sshHelper) {
-      this.sshHelper = sshHelper;
->>>>>>> 236d9a64
     }
 
     @Override
@@ -56,11 +50,8 @@
         return Optional.of(new LocalFS(uri));
       } else if (isSSH(uri)) {
         return Optional.of(new RemoteSsh(sshHelper, uri));
-<<<<<<< HEAD
       } else if (isGerritHttp(uri)) {
         return Optional.of(gerritRestApiFactory.create(uri));
-=======
->>>>>>> 236d9a64
       }
       return Optional.empty();
     }
