// Copyright (C) 2013 The Android Open Source Project
//
// Licensed under the Apache License, Version 2.0 (the "License");
// you may not use this file except in compliance with the License.
// You may obtain a copy of the License at
//
// http://www.apache.org/licenses/LICENSE-2.0
//
// Unless required by applicable law or agreed to in writing, software
// distributed under the License is distributed on an "AS IS" BASIS,
// WITHOUT WARRANTIES OR CONDITIONS OF ANY KIND, either express or implied.
// See the License for the specific language governing permissions and
// limitations under the License.
package com.googlesource.gerrit.plugins.replication;

<<<<<<< HEAD
import static com.googlesource.gerrit.plugins.replication.AdminApiFactory.isGerrit;
import static com.googlesource.gerrit.plugins.replication.AdminApiFactory.isGerritHttp;
import static com.googlesource.gerrit.plugins.replication.AdminApiFactory.isSSH;
import static com.googlesource.gerrit.plugins.replication.ReplicationQueue.repLog;
=======
import static java.util.concurrent.TimeUnit.MILLISECONDS;
import static java.util.concurrent.TimeUnit.SECONDS;
>>>>>>> 42354744
import static java.util.stream.Collectors.toList;

import com.google.common.base.Strings;
import com.google.common.collect.HashMultimap;
import com.google.common.collect.ImmutableList;
import com.google.common.collect.ImmutableMultimap;
import com.google.common.collect.Lists;
import com.google.common.collect.Multimap;
import com.google.common.collect.SetMultimap;
import com.google.common.flogger.FluentLogger;
import com.google.gerrit.extensions.annotations.PluginData;
<<<<<<< HEAD
import com.google.gerrit.reviewdb.client.Project;
=======
import com.google.gerrit.server.config.ConfigUtil;
>>>>>>> 42354744
import com.google.gerrit.server.config.SitePaths;
import com.google.gerrit.server.git.WorkQueue;
import com.google.inject.Inject;
import com.google.inject.Singleton;
import java.io.IOException;
import java.net.URISyntaxException;
import java.nio.file.Path;
import java.util.Collections;
import java.util.List;
import java.util.Objects;
import java.util.Optional;
import java.util.Set;
import java.util.function.Predicate;
import org.eclipse.jgit.errors.ConfigInvalidException;
import org.eclipse.jgit.storage.file.FileBasedConfig;
import org.eclipse.jgit.transport.RefSpec;
import org.eclipse.jgit.transport.RemoteConfig;
import org.eclipse.jgit.transport.URIish;
import org.eclipse.jgit.util.FS;

@Singleton
public class ReplicationFileBasedConfig implements ReplicationConfig {
  private static final FluentLogger logger = FluentLogger.forEnclosingClass();
  private static final int DEFAULT_SSH_CONNECTION_TIMEOUT_MS = 2 * 60 * 1000; // 2 minutes

  private List<Destination> destinations;
  private final SitePaths site;
  private Path cfgPath;
  private boolean replicateAllOnPluginStart;
  private boolean defaultForceUpdate;
<<<<<<< HEAD
  private int maxRefsToLog;
=======
  private int sshCommandTimeout;
  private int sshConnectionTimeout = DEFAULT_SSH_CONNECTION_TIMEOUT_MS;
>>>>>>> 42354744
  private final FileBasedConfig config;
  private final Path pluginDataDir;

  @Inject
  public ReplicationFileBasedConfig(
      SitePaths site, Destination.Factory destinationFactory, @PluginData Path pluginDataDir)
      throws ConfigInvalidException, IOException {
    this.site = site;
    this.cfgPath = site.etc_dir.resolve("replication.config");
    this.config = new FileBasedConfig(cfgPath.toFile(), FS.DETECTED);
    this.destinations = allDestinations(destinationFactory);
    this.pluginDataDir = pluginDataDir;
  }

  /*
   * (non-Javadoc)
   * @see
   * com.googlesource.gerrit.plugins.replication.ReplicationConfig#getDestinations
   * (com.googlesource.gerrit.plugins.replication.ReplicationConfig.FilterType)
   */
  @Override
  public List<Destination> getDestinations(FilterType filterType) {
    Predicate<? super Destination> filter;
    switch (filterType) {
      case PROJECT_CREATION:
        filter = dest -> dest.isCreateMissingRepos();
        break;
      case PROJECT_DELETION:
        filter = dest -> dest.isReplicateProjectDeletions();
        break;
      case ALL:
      default:
        filter = dest -> true;
        break;
    }
    return destinations.stream().filter(Objects::nonNull).filter(filter).collect(toList());
  }

  private List<Destination> allDestinations(Destination.Factory destinationFactory)
      throws ConfigInvalidException, IOException {
    if (!config.getFile().exists()) {
      logger.atWarning().log("Config file %s does not exist; not replicating", config.getFile());
      return Collections.emptyList();
    }
    if (config.getFile().length() == 0) {
      logger.atInfo().log("Config file %s is empty; not replicating", config.getFile());
      return Collections.emptyList();
    }

    try {
      config.load();
    } catch (ConfigInvalidException e) {
      throw new ConfigInvalidException(
          String.format("Config file %s is invalid: %s", config.getFile(), e.getMessage()), e);
    } catch (IOException e) {
      throw new IOException(
          String.format("Cannot read %s: %s", config.getFile(), e.getMessage()), e);
    }

    replicateAllOnPluginStart = config.getBoolean("gerrit", "replicateOnStartup", false);

    defaultForceUpdate = config.getBoolean("gerrit", "defaultForceUpdate", false);

<<<<<<< HEAD
    maxRefsToLog = config.getInt("gerrit", "maxRefsToLog", 0);
=======
    sshCommandTimeout =
        (int) ConfigUtil.getTimeUnit(config, "gerrit", null, "sshCommandTimeout", 0, SECONDS);
    sshConnectionTimeout =
        (int)
            ConfigUtil.getTimeUnit(
                config,
                "gerrit",
                null,
                "sshConnectionTimeout",
                DEFAULT_SSH_CONNECTION_TIMEOUT_MS,
                MILLISECONDS);
>>>>>>> 42354744

    ImmutableList.Builder<Destination> dest = ImmutableList.builder();
    for (RemoteConfig c : allRemotes(config)) {
      if (c.getURIs().isEmpty()) {
        continue;
      }

      // If destination for push is not set assume equal to source.
      for (RefSpec ref : c.getPushRefSpecs()) {
        if (ref.getDestination() == null) {
          ref.setDestination(ref.getSource());
        }
      }

      if (c.getPushRefSpecs().isEmpty()) {
        c.addPushRefSpec(
            new RefSpec()
                .setSourceDestination("refs/*", "refs/*")
                .setForceUpdate(defaultForceUpdate));
      }

      Destination destination = destinationFactory.create(new DestinationConfiguration(c, config));

      if (!destination.isSingleProjectMatch()) {
        for (URIish u : c.getURIs()) {
          if (u.getPath() == null || !u.getPath().contains("${name}")) {
            throw new ConfigInvalidException(
                String.format(
                    "remote.%s.url \"%s\" lacks ${name} placeholder in %s",
                    c.getName(), u, config.getFile()));
          }
        }
      }

      dest.add(destination);
    }
    return dest.build();
  }

  @Override
  public Multimap<Destination, URIish> getURIs(
      Optional<String> remoteName, Project.NameKey projectName, FilterType filterType) {
    if (getDestinations(filterType).isEmpty()) {
      return ImmutableMultimap.of();
    }

    SetMultimap<Destination, URIish> uris = HashMultimap.create();
    for (Destination config : getDestinations(filterType)) {
      if (!config.wouldPushProject(projectName)) {
        continue;
      }

      if (remoteName.isPresent() && !config.getRemoteConfigName().equals(remoteName.get())) {
        continue;
      }

      boolean adminURLUsed = false;

      for (String url : config.getAdminUrls()) {
        if (Strings.isNullOrEmpty(url)) {
          continue;
        }

        URIish uri;
        try {
          uri = new URIish(url);
        } catch (URISyntaxException e) {
          repLog.warn("adminURL '{}' is invalid: {}", url, e.getMessage());
          continue;
        }

        if (!isGerrit(uri) && !isGerritHttp(uri)) {
          String path =
              replaceName(uri.getPath(), projectName.get(), config.isSingleProjectMatch());
          if (path == null) {
            repLog.warn("adminURL {} does not contain ${name}", uri);
            continue;
          }

          uri = uri.setPath(path);
          if (!isSSH(uri)) {
            repLog.warn("adminURL '{}' is invalid: only SSH and HTTP are supported", uri);
            continue;
          }
        }
        uris.put(config, uri);
        adminURLUsed = true;
      }

      if (!adminURLUsed) {
        for (URIish uri : config.getURIs(projectName, "*")) {
          uris.put(config, uri);
        }
      }
    }
    return uris;
  }

  static String replaceName(String in, String name, boolean keyIsOptional) {
    String key = "${name}";
    int n = in.indexOf(key);
    if (0 <= n) {
      return in.substring(0, n) + name + in.substring(n + key.length());
    }
    if (keyIsOptional) {
      return in;
    }
    return null;
  }

  /* (non-Javadoc)
   * @see com.googlesource.gerrit.plugins.replication.ReplicationConfig#isReplicateAllOnPluginStart()
   */
  @Override
  public boolean isReplicateAllOnPluginStart() {
    return replicateAllOnPluginStart;
  }

  /* (non-Javadoc)
   * @see com.googlesource.gerrit.plugins.replication.ReplicationConfig#isDefaultForceUpdate()
   */
  @Override
  public boolean isDefaultForceUpdate() {
    return defaultForceUpdate;
  }

  @Override
  public int getMaxRefsToLog() {
    return maxRefsToLog;
  }

  private static List<RemoteConfig> allRemotes(FileBasedConfig cfg) throws ConfigInvalidException {
    Set<String> names = cfg.getSubsections("remote");
    List<RemoteConfig> result = Lists.newArrayListWithCapacity(names.size());
    for (String name : names) {
      try {
        result.add(new RemoteConfig(cfg, name));
      } catch (URISyntaxException e) {
        throw new ConfigInvalidException(
            String.format("remote %s has invalid URL in %s", name, cfg.getFile()));
      }
    }
    return result;
  }

  /* (non-Javadoc)
   * @see com.googlesource.gerrit.plugins.replication.ReplicationConfig#isEmpty()
   */
  @Override
  public boolean isEmpty() {
    return destinations.isEmpty();
  }

  @Override
  public Path getEventsDirectory() {
    String eventsDirectory = config.getString("replication", null, "eventsDirectory");
    if (!Strings.isNullOrEmpty(eventsDirectory)) {
      return site.resolve(eventsDirectory);
    }
    return pluginDataDir;
  }

  Path getCfgPath() {
    return cfgPath;
  }

  @Override
  public int shutdown() {
    int discarded = 0;
    for (Destination cfg : destinations) {
      discarded += cfg.shutdown();
    }
    return discarded;
  }

  FileBasedConfig getConfig() {
    return config;
  }

  @Override
  public void startup(WorkQueue workQueue) {
    for (Destination cfg : destinations) {
      cfg.start(workQueue);
    }
  }

  @Override
  public int getSshConnectionTimeout() {
    return sshConnectionTimeout;
  }

  @Override
  public int getSshCommandTimeout() {
    return sshCommandTimeout;
  }
}<|MERGE_RESOLUTION|>--- conflicted
+++ resolved
@@ -13,15 +13,12 @@
 // limitations under the License.
 package com.googlesource.gerrit.plugins.replication;
 
-<<<<<<< HEAD
 import static com.googlesource.gerrit.plugins.replication.AdminApiFactory.isGerrit;
 import static com.googlesource.gerrit.plugins.replication.AdminApiFactory.isGerritHttp;
 import static com.googlesource.gerrit.plugins.replication.AdminApiFactory.isSSH;
 import static com.googlesource.gerrit.plugins.replication.ReplicationQueue.repLog;
-=======
 import static java.util.concurrent.TimeUnit.MILLISECONDS;
 import static java.util.concurrent.TimeUnit.SECONDS;
->>>>>>> 42354744
 import static java.util.stream.Collectors.toList;
 
 import com.google.common.base.Strings;
@@ -33,11 +30,8 @@
 import com.google.common.collect.SetMultimap;
 import com.google.common.flogger.FluentLogger;
 import com.google.gerrit.extensions.annotations.PluginData;
-<<<<<<< HEAD
 import com.google.gerrit.reviewdb.client.Project;
-=======
 import com.google.gerrit.server.config.ConfigUtil;
->>>>>>> 42354744
 import com.google.gerrit.server.config.SitePaths;
 import com.google.gerrit.server.git.WorkQueue;
 import com.google.inject.Inject;
@@ -68,12 +62,9 @@
   private Path cfgPath;
   private boolean replicateAllOnPluginStart;
   private boolean defaultForceUpdate;
-<<<<<<< HEAD
   private int maxRefsToLog;
-=======
   private int sshCommandTimeout;
   private int sshConnectionTimeout = DEFAULT_SSH_CONNECTION_TIMEOUT_MS;
->>>>>>> 42354744
   private final FileBasedConfig config;
   private final Path pluginDataDir;
 
@@ -137,9 +128,8 @@
 
     defaultForceUpdate = config.getBoolean("gerrit", "defaultForceUpdate", false);
 
-<<<<<<< HEAD
     maxRefsToLog = config.getInt("gerrit", "maxRefsToLog", 0);
-=======
+
     sshCommandTimeout =
         (int) ConfigUtil.getTimeUnit(config, "gerrit", null, "sshCommandTimeout", 0, SECONDS);
     sshConnectionTimeout =
@@ -151,7 +141,6 @@
                 "sshConnectionTimeout",
                 DEFAULT_SSH_CONNECTION_TIMEOUT_MS,
                 MILLISECONDS);
->>>>>>> 42354744
 
     ImmutableList.Builder<Destination> dest = ImmutableList.builder();
     for (RemoteConfig c : allRemotes(config)) {
