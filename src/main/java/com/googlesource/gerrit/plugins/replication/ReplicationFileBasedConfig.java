// Copyright (C) 2013 The Android Open Source Project
//
// Licensed under the Apache License, Version 2.0 (the "License");
// you may not use this file except in compliance with the License.
// You may obtain a copy of the License at
//
// http://www.apache.org/licenses/LICENSE-2.0
//
// Unless required by applicable law or agreed to in writing, software
// distributed under the License is distributed on an "AS IS" BASIS,
// WITHOUT WARRANTIES OR CONDITIONS OF ANY KIND, either express or implied.
// See the License for the specific language governing permissions and
// limitations under the License.
package com.googlesource.gerrit.plugins.replication;

import static com.googlesource.gerrit.plugins.replication.ReplicationQueue.repLog;

import com.google.common.base.Strings;
import com.google.gerrit.extensions.annotations.PluginData;
import com.google.gerrit.server.config.SitePaths;
import com.google.inject.Inject;
import java.io.IOException;
import java.nio.file.Path;
import org.eclipse.jgit.errors.ConfigInvalidException;
import org.eclipse.jgit.lib.Config;
import org.eclipse.jgit.storage.file.FileBasedConfig;
import org.eclipse.jgit.util.FS;

public class ReplicationFileBasedConfig implements ReplicationConfig {
  private static final int DEFAULT_SSH_CONNECTION_TIMEOUT_MS = 2 * 60 * 1000; // 2 minutes

  private final SitePaths site;
  private Path cfgPath;
  private boolean replicateAllOnPluginStart;
  private boolean defaultForceUpdate;
  private int maxRefsToLog;
  private int sshCommandTimeout;
  private int sshConnectionTimeout = DEFAULT_SSH_CONNECTION_TIMEOUT_MS;
  private final FileBasedConfig config;
  private final Path pluginDataDir;

  @Inject
  public ReplicationFileBasedConfig(SitePaths site, @PluginData Path pluginDataDir) {
    this.site = site;
    this.cfgPath = site.etc_dir.resolve("replication.config");
    this.config = new FileBasedConfig(cfgPath.toFile(), FS.DETECTED);
    try {
      config.load();
    } catch (ConfigInvalidException e) {
      repLog.error(String.format("Config file %s is invalid: %s", cfgPath, e.getMessage()), e);
    } catch (IOException e) {
      repLog.error(String.format("Cannot read %s: %s", cfgPath, e.getMessage()), e);
    }
<<<<<<< HEAD
    this.replicateAllOnPluginStart = config.getBoolean("gerrit", "replicateOnStartup", false);
    this.defaultForceUpdate = config.getBoolean("gerrit", "defaultForceUpdate", false);
    this.maxRefsToLog = config.getInt("gerrit", "maxRefsToLog", 0);
    this.pluginDataDir = pluginDataDir;
=======
    return dest.build();
  }

  @Override
  public Multimap<Destination, URIish> getURIs(
      Optional<String> remoteName, Project.NameKey projectName, FilterType filterType) {
    if (getDestinations(filterType).isEmpty()) {
      return ImmutableMultimap.of();
    }

    SetMultimap<Destination, URIish> uris = HashMultimap.create();
    for (Destination config : getDestinations(filterType)) {
      if (!config.wouldPushProject(projectName)) {
        continue;
      }

      if (remoteName.isPresent() && !config.getRemoteConfigName().equals(remoteName.get())) {
        continue;
      }

      boolean adminURLUsed = false;

      for (String url : config.getAdminUrls()) {
        if (Strings.isNullOrEmpty(url)) {
          continue;
        }

        URIish uri;
        try {
          uri = new URIish(url);
        } catch (URISyntaxException e) {
          repLog.atWarning().log("adminURL '%s' is invalid: %s", url, e.getMessage());
          continue;
        }

        if (!isGerrit(uri) && !isGerritHttp(uri)) {
          String path =
              replaceName(uri.getPath(), projectName.get(), config.isSingleProjectMatch());
          if (path == null) {
            repLog.atWarning().log("adminURL %s does not contain ${name}", uri);
            continue;
          }

          uri = uri.setPath(path);
          if (!isSSH(uri)) {
            repLog.atWarning().log(
                "adminURL '%s' is invalid: only SSH and HTTP are supported", uri);
            continue;
          }
        }
        uris.put(config, uri);
        adminURLUsed = true;
      }

      if (!adminURLUsed) {
        for (URIish uri : config.getURIs(projectName, "*")) {
          uris.put(config, uri);
        }
      }
    }
    return uris;
>>>>>>> ac6751ef
  }

  public static String replaceName(String in, String name, boolean keyIsOptional) {
    String key = "${name}";
    int n = in.indexOf(key);
    if (0 <= n) {
      return in.substring(0, n) + name + in.substring(n + key.length());
    }
    if (keyIsOptional) {
      return in;
    }
    return null;
  }

  /* (non-Javadoc)
   * @see com.googlesource.gerrit.plugins.replication.ReplicationConfig#isReplicateAllOnPluginStart()
   */
  @Override
  public boolean isReplicateAllOnPluginStart() {
    return replicateAllOnPluginStart;
  }

  /* (non-Javadoc)
   * @see com.googlesource.gerrit.plugins.replication.ReplicationConfig#isDefaultForceUpdate()
   */
  @Override
  public boolean isDefaultForceUpdate() {
    return defaultForceUpdate;
  }

  @Override
  public int getMaxRefsToLog() {
    return maxRefsToLog;
  }

  @Override
  public Path getEventsDirectory() {
    String eventsDirectory = config.getString("replication", null, "eventsDirectory");
    if (!Strings.isNullOrEmpty(eventsDirectory)) {
      return site.resolve(eventsDirectory);
    }
    return pluginDataDir;
  }

  Path getCfgPath() {
    return cfgPath;
  }

  @Override
  public Config getConfig() {
    return config;
  }

  @Override
  public String getVersion() {
    return Long.toString(config.getFile().lastModified());
  }

  @Override
  public int getSshConnectionTimeout() {
    return sshConnectionTimeout;
  }

  @Override
  public int getSshCommandTimeout() {
    return sshCommandTimeout;
  }
}<|MERGE_RESOLUTION|>--- conflicted
+++ resolved
@@ -47,78 +47,14 @@
     try {
       config.load();
     } catch (ConfigInvalidException e) {
-      repLog.error(String.format("Config file %s is invalid: %s", cfgPath, e.getMessage()), e);
+      repLog.atSevere().withCause(e).log("Config file %s is invalid: %s", cfgPath, e.getMessage());
     } catch (IOException e) {
-      repLog.error(String.format("Cannot read %s: %s", cfgPath, e.getMessage()), e);
+      repLog.atSevere().withCause(e).log("Cannot read %s: %s", cfgPath, e.getMessage());
     }
-<<<<<<< HEAD
     this.replicateAllOnPluginStart = config.getBoolean("gerrit", "replicateOnStartup", false);
     this.defaultForceUpdate = config.getBoolean("gerrit", "defaultForceUpdate", false);
     this.maxRefsToLog = config.getInt("gerrit", "maxRefsToLog", 0);
     this.pluginDataDir = pluginDataDir;
-=======
-    return dest.build();
-  }
-
-  @Override
-  public Multimap<Destination, URIish> getURIs(
-      Optional<String> remoteName, Project.NameKey projectName, FilterType filterType) {
-    if (getDestinations(filterType).isEmpty()) {
-      return ImmutableMultimap.of();
-    }
-
-    SetMultimap<Destination, URIish> uris = HashMultimap.create();
-    for (Destination config : getDestinations(filterType)) {
-      if (!config.wouldPushProject(projectName)) {
-        continue;
-      }
-
-      if (remoteName.isPresent() && !config.getRemoteConfigName().equals(remoteName.get())) {
-        continue;
-      }
-
-      boolean adminURLUsed = false;
-
-      for (String url : config.getAdminUrls()) {
-        if (Strings.isNullOrEmpty(url)) {
-          continue;
-        }
-
-        URIish uri;
-        try {
-          uri = new URIish(url);
-        } catch (URISyntaxException e) {
-          repLog.atWarning().log("adminURL '%s' is invalid: %s", url, e.getMessage());
-          continue;
-        }
-
-        if (!isGerrit(uri) && !isGerritHttp(uri)) {
-          String path =
-              replaceName(uri.getPath(), projectName.get(), config.isSingleProjectMatch());
-          if (path == null) {
-            repLog.atWarning().log("adminURL %s does not contain ${name}", uri);
-            continue;
-          }
-
-          uri = uri.setPath(path);
-          if (!isSSH(uri)) {
-            repLog.atWarning().log(
-                "adminURL '%s' is invalid: only SSH and HTTP are supported", uri);
-            continue;
-          }
-        }
-        uris.put(config, uri);
-        adminURLUsed = true;
-      }
-
-      if (!adminURLUsed) {
-        for (URIish uri : config.getURIs(projectName, "*")) {
-          uris.put(config, uri);
-        }
-      }
-    }
-    return uris;
->>>>>>> ac6751ef
   }
 
   public static String replaceName(String in, String name, boolean keyIsOptional) {
