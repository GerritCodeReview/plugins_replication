// Copyright (C) 2009 The Android Open Source Project
//
// Licensed under the Apache License, Version 2.0 (the "License");
// you may not use this file except in compliance with the License.
// You may obtain a copy of the License at
//
// http://www.apache.org/licenses/LICENSE-2.0
//
// Unless required by applicable law or agreed to in writing, software
// distributed under the License is distributed on an "AS IS" BASIS,
// WITHOUT WARRANTIES OR CONDITIONS OF ANY KIND, either express or implied.
// See the License for the specific language governing permissions and
// limitations under the License.

package com.googlesource.gerrit.plugins.replication;

import static com.googlesource.gerrit.plugins.replication.PushResultProcessing.resolveNodeName;
import static com.googlesource.gerrit.plugins.replication.ReplicationFileBasedConfig.replaceName;
import static org.eclipse.jgit.transport.RemoteRefUpdate.Status.NON_EXISTING;
import static org.eclipse.jgit.transport.RemoteRefUpdate.Status.REJECTED_OTHER_REASON;

import com.google.common.base.Throwables;
import com.google.common.collect.ImmutableList;
import com.google.common.collect.ImmutableMap;
import com.google.common.collect.ImmutableSet;
import com.google.common.collect.ImmutableSet.Builder;
import com.google.common.collect.Lists;
import com.google.gerrit.common.data.GroupReference;
import com.google.gerrit.extensions.config.FactoryModule;
import com.google.gerrit.extensions.registration.DynamicItem;
import com.google.gerrit.extensions.restapi.AuthException;
import com.google.gerrit.reviewdb.client.AccountGroup;
import com.google.gerrit.reviewdb.client.Branch;
import com.google.gerrit.reviewdb.client.Project;
import com.google.gerrit.reviewdb.client.RefNames;
import com.google.gerrit.server.CurrentUser;
import com.google.gerrit.server.PluginUser;
import com.google.gerrit.server.account.GroupBackend;
import com.google.gerrit.server.account.GroupBackends;
import com.google.gerrit.server.account.GroupIncludeCache;
import com.google.gerrit.server.account.ListGroupMembership;
import com.google.gerrit.server.events.EventDispatcher;
import com.google.gerrit.server.git.GitRepositoryManager;
import com.google.gerrit.server.git.PerThreadRequestScope;
import com.google.gerrit.server.git.WorkQueue;
import com.google.gerrit.server.permissions.PermissionBackend;
import com.google.gerrit.server.permissions.PermissionBackendException;
import com.google.gerrit.server.permissions.ProjectPermission;
import com.google.gerrit.server.permissions.RefPermission;
import com.google.gerrit.server.project.NoSuchProjectException;
import com.google.gerrit.server.project.ProjectCache;
import com.google.gerrit.server.project.ProjectState;
import com.google.gerrit.server.util.RequestContext;
import com.google.inject.Inject;
import com.google.inject.Injector;
import com.google.inject.Provider;
import com.google.inject.Provides;
import com.google.inject.Scopes;
import com.google.inject.assistedinject.Assisted;
import com.google.inject.assistedinject.FactoryModuleBuilder;
import com.google.inject.servlet.RequestScoped;
import com.googlesource.gerrit.plugins.replication.ReplicationState.RefPushResult;
import com.googlesource.gerrit.plugins.replication.ReplicationTasksStorage.ReplicateRefUpdate;
import java.io.IOException;
import java.io.UnsupportedEncodingException;
import java.net.URLEncoder;
import java.util.HashMap;
import java.util.List;
import java.util.Map;
import java.util.Set;
import java.util.concurrent.Callable;
import java.util.concurrent.ScheduledExecutorService;
import java.util.concurrent.ScheduledFuture;
import java.util.concurrent.TimeUnit;
import java.util.function.Function;
import org.apache.commons.io.FilenameUtils;
import org.apache.http.impl.client.CloseableHttpClient;
import org.eclipse.jgit.lib.Constants;
import org.eclipse.jgit.lib.Ref;
import org.eclipse.jgit.lib.Repository;
import org.eclipse.jgit.transport.RefSpec;
import org.eclipse.jgit.transport.RemoteConfig;
import org.eclipse.jgit.transport.RemoteRefUpdate;
import org.eclipse.jgit.transport.URIish;
import org.slf4j.Logger;

public class Destination {
  private static final Logger repLog = ReplicationQueue.repLog;

  private static final String PROJECT_NOT_AVAILABLE = "source project %s not available";

  public interface Factory {
    Destination create(DestinationConfiguration config);
  }

  private final ReplicationStateListener stateLog;
  private final Object stateLock = new Object();
  private final Map<URIish, PushOne> pending = new HashMap<>();
  private final Map<URIish, PushOne> inFlight = new HashMap<>();
  private final PushOne.Factory opFactory;
  private final DeleteProjectTask.Factory deleteProjectFactory;
  private final UpdateHeadTask.Factory updateHeadFactory;
  private final GitRepositoryManager gitManager;
  private final PermissionBackend permissionBackend;
  private final Provider<CurrentUser> userProvider;
  private final ProjectCache projectCache;
  private volatile ScheduledExecutorService pool;
  private final PerThreadRequestScope.Scoper threadScoper;
  private final DestinationConfiguration config;
  private final DynamicItem<EventDispatcher> eventDispatcher;
  private final Provider<ReplicationTasksStorage> replicationTasksStorage;

  protected enum RetryReason {
    TRANSPORT_ERROR,
    COLLISION,
    REPOSITORY_MISSING;
  }

  public static class QueueInfo {
    public final Map<URIish, PushOne> pending;
    public final Map<URIish, PushOne> inFlight;

    public QueueInfo(Map<URIish, PushOne> pending, Map<URIish, PushOne> inFlight) {
      this.pending = ImmutableMap.copyOf(pending);
      this.inFlight = ImmutableMap.copyOf(inFlight);
    }
  }

  @Inject
  protected Destination(
      Injector injector,
      PluginUser pluginUser,
      GitRepositoryManager gitRepositoryManager,
      PermissionBackend permissionBackend,
      Provider<CurrentUser> userProvider,
      ProjectCache projectCache,
      GroupBackend groupBackend,
      ReplicationStateListeners stateLog,
      GroupIncludeCache groupIncludeCache,
      DynamicItem<EventDispatcher> eventDispatcher,
      Provider<ReplicationTasksStorage> rts,
      @Assisted DestinationConfiguration cfg) {
    this.eventDispatcher = eventDispatcher;
    gitManager = gitRepositoryManager;
    this.permissionBackend = permissionBackend;
    this.userProvider = userProvider;
    this.projectCache = projectCache;
    this.stateLog = stateLog;
    this.replicationTasksStorage = rts;
    config = cfg;
    CurrentUser remoteUser;
    if (!cfg.getAuthGroupNames().isEmpty()) {
      ImmutableSet.Builder<AccountGroup.UUID> builder = ImmutableSet.builder();
      for (String name : cfg.getAuthGroupNames()) {
        GroupReference g = GroupBackends.findExactSuggestion(groupBackend, name);
        if (g != null) {
          builder.add(g.getUUID());
          addRecursiveParents(g.getUUID(), builder, groupIncludeCache);
        } else {
          repLog.warn("Group \"{}\" not recognized, removing from authGroup", name);
        }
      }
      remoteUser = new RemoteSiteUser(new ListGroupMembership(builder.build()));
    } else {
      remoteUser = pluginUser;
    }

    Injector child =
        injector.createChildInjector(
            new FactoryModule() {
              @Override
              protected void configure() {
                bindScope(RequestScoped.class, PerThreadRequestScope.REQUEST);
                bind(PerThreadRequestScope.Propagator.class);

                bind(Destination.class).toInstance(Destination.this);
                bind(RemoteConfig.class).toInstance(config.getRemoteConfig());
                install(new FactoryModuleBuilder().build(PushOne.Factory.class));
                install(new FactoryModuleBuilder().build(CreateProjectTask.Factory.class));
                install(new FactoryModuleBuilder().build(DeleteProjectTask.Factory.class));
                install(new FactoryModuleBuilder().build(UpdateHeadTask.Factory.class));

                DynamicItem.itemOf(binder(), AdminApiFactory.class);
                DynamicItem.bind(binder(), AdminApiFactory.class)
                    .to(AdminApiFactory.DefaultAdminApiFactory.class);

                install(new FactoryModuleBuilder().build(GerritRestApi.Factory.class));
                bind(CloseableHttpClient.class)
                    .toProvider(HttpClientProvider.class)
                    .in(Scopes.SINGLETON);
              }

              @Provides
              public PerThreadRequestScope.Scoper provideScoper(
                  final PerThreadRequestScope.Propagator propagator) {
                final RequestContext requestContext = () -> remoteUser;
                return new PerThreadRequestScope.Scoper() {
                  @Override
                  public <T> Callable<T> scope(Callable<T> callable) {
                    return propagator.scope(requestContext, callable);
                  }
                };
              }
            });

    opFactory = child.getInstance(PushOne.Factory.class);
    deleteProjectFactory = child.getInstance(DeleteProjectTask.Factory.class);
    updateHeadFactory = child.getInstance(UpdateHeadTask.Factory.class);
    threadScoper = child.getInstance(PerThreadRequestScope.Scoper.class);
  }

  private void addRecursiveParents(
      AccountGroup.UUID g,
      Builder<AccountGroup.UUID> builder,
      GroupIncludeCache groupIncludeCache) {
    for (AccountGroup.UUID p : groupIncludeCache.parentGroupsOf(g)) {
      if (builder.build().contains(p)) {
        continue;
      }
      builder.add(p);
      addRecursiveParents(p, builder, groupIncludeCache);
    }
  }

  public QueueInfo getQueueInfo() {
    synchronized (stateLock) {
      return new QueueInfo(pending, inFlight);
    }
  }

  public void start(WorkQueue workQueue) {
    String poolName = "ReplicateTo-" + config.getRemoteConfig().getName();
    pool = workQueue.createQueue(config.getPoolThreads(), poolName);
  }

  public int shutdown() {
    int cnt = 0;
    if (pool != null) {
<<<<<<< HEAD
      synchronized (stateLock) {
        int numPending = pending.size();
        int numInFlight = inFlight.size();

        if (numPending > 0 || numInFlight > 0) {
          repLog.atWarning().log(
              "Cancelling replication events (pending=%d, inFlight=%d) for destination %s",
              numPending, numInFlight, getRemoteConfigName());

          foreachPushOp(
              pending,
              push -> {
                push.cancel();
                return null;
              });
          pending.clear();
          foreachPushOp(
              inFlight,
              push -> {
                push.setCanceledWhileRunning();
                return null;
              });
          inFlight.clear();
        }
        cnt = pool.shutdownNow().size();
        pool = null;
      }
=======
      repLog.warn("Cancelling replication events");

      foreachPushOp(
          pending,
          push -> {
            push.cancel();
            return null;
          });
      pending.clear();
      foreachPushOp(
          inFlight,
          push -> {
            push.setCanceledWhileRunning();
            return null;
          });
      inFlight.clear();
      cnt = pool.shutdownNow().size();
      pool = null;
>>>>>>> 0ee047a7
    }
    return cnt;
  }

  private void foreachPushOp(Map<URIish, PushOne> opsMap, Function<PushOne, Void> pushOneFunction) {
    for (PushOne pushOne : ImmutableList.copyOf(opsMap.values())) {
      pushOneFunction.apply(pushOne);
    }
  }

  private boolean shouldReplicate(ProjectState state, CurrentUser user)
      throws PermissionBackendException {
    String name = state.getProject().getName();
    if (!config.replicateHiddenProjects()
        && state.getProject().getState()
            == com.google.gerrit.extensions.client.ProjectState.HIDDEN) {
      repLog.debug("Project {} is hidden and replication of hidden projects is disabled", name);
      return false;
    }

    // Hidden projects(permitsRead = false) should only be accessible by the project owners.
    // READ_CONFIG is checked here because it's only allowed to project owners(ACCESS may also
    // be allowed for other users).
    ProjectPermission permissionToCheck =
        state.statePermitsRead() ? ProjectPermission.ACCESS : ProjectPermission.READ_CONFIG;
    try {
      permissionBackend.user(user).project(state.getNameKey()).check(permissionToCheck);
      return true;
    } catch (AuthException e) {
      repLog.debug(
          "Project {} is not visible to current user {}",
          name,
          user.getUserName().orElse("unknown"));
      return false;
    }
  }

  private boolean shouldReplicate(
      final Project.NameKey project, String ref, ReplicationState... states) {
    try {
      return threadScoper
          .scope(
<<<<<<< HEAD
              () -> {
                ProjectState projectState;
                try {
                  projectState = projectCache.checkedGet(project);
                } catch (IOException e) {
                  repLog.atWarning().withCause(e).log(
                      "Error reading project %s from cache", project);
                  return false;
                }
                if (projectState == null) {
                  repLog.atFine().log("Project %s does not exist", project);
                  throw new NoSuchProjectException(project);
                }
                if (!projectState.statePermitsRead()) {
                  repLog.atFine().log("Project %s does not permit read", project);
                  return false;
                }
                if (!shouldReplicate(projectState, userProvider.get())) {
                  repLog.atFine().log("Project %s should not be replicated", project);
                  return false;
                }
                if (PushOne.ALL_REFS.equals(ref)) {
=======
              new Callable<Boolean>() {
                @Override
                public Boolean call() throws NoSuchProjectException, PermissionBackendException {
                  ProjectState projectState;
                  try {
                    projectState = projectCache.checkedGet(project);
                  } catch (IOException e) {
                    repLog.warn("Error reading project {} from cache", project, e);
                    return false;
                  }
                  if (projectState == null) {
                    repLog.debug("Project {} does not exist", project);
                    throw new NoSuchProjectException(project);
                  }
                  if (!projectState.statePermitsRead()) {
                    repLog.debug("Project {} does not permit read", project);
                    return false;
                  }
                  if (!shouldReplicate(projectState, userProvider.get())) {
                    repLog.debug("Project {} should not be replicated", project);
                    return false;
                  }
                  if (PushOne.ALL_REFS.equals(ref)) {
                    return true;
                  }
                  try {
                    permissionBackend
                        .user(userProvider.get())
                        .project(project)
                        .ref(ref)
                        .check(RefPermission.READ);
                  } catch (AuthException e) {
                    repLog.debug(
                        "Ref {} on project {} is not visible to calling user {}",
                        ref,
                        project,
                        userProvider.get().getUserName().orElse("unknown"));
                    return false;
                  }
>>>>>>> 0ee047a7
                  return true;
                }
                try {
                  permissionBackend
                      .user(userProvider.get())
                      .project(project)
                      .ref(ref)
                      .check(RefPermission.READ);
                } catch (AuthException e) {
                  repLog.atFine().log(
                      "Ref %s on project %s is not visible to calling user",
                      ref, project, userProvider.get().getUserName().orElse("unknown"));
                  return false;
                }
                return true;
              })
          .call();
    } catch (NoSuchProjectException err) {
      stateLog.error(String.format(PROJECT_NOT_AVAILABLE, project), err, states);
    } catch (Exception e) {
      Throwables.throwIfUnchecked(e);
      throw new RuntimeException(e);
    }
    return false;
  }

  private boolean shouldReplicate(Project.NameKey project, ReplicationState... states) {
    try {
      return threadScoper
          .scope(
              () -> {
                ProjectState projectState;
                try {
                  projectState = projectCache.checkedGet(project);
                } catch (IOException e) {
                  return false;
                }
                if (projectState == null) {
                  throw new NoSuchProjectException(project);
                }
                return shouldReplicate(projectState, userProvider.get());
              })
          .call();
    } catch (NoSuchProjectException err) {
      stateLog.error(String.format(PROJECT_NOT_AVAILABLE, project), err, states);
    } catch (Exception e) {
      Throwables.throwIfUnchecked(e);
      throw new RuntimeException(e);
    }
    return false;
  }

  void schedule(Project.NameKey project, String ref, URIish uri, ReplicationState state) {
    schedule(project, ref, uri, state, false);
  }

  void schedule(
      Project.NameKey project, String ref, URIish uri, ReplicationState state, boolean now) {
    if (!shouldReplicate(project, ref, state)) {
      repLog.debug("Not scheduling replication {}:{} => {}", project, ref, uri);
      return;
    }
    repLog.info("scheduling replication {}:{} => {}", project, ref, uri);

    if (!config.replicatePermissions()) {
      PushOne e;
      synchronized (stateLock) {
        e = getPendingPush(uri);
      }
      if (e == null) {
        try (Repository git = gitManager.openRepository(project)) {
          try {
            Ref head = git.exactRef(Constants.HEAD);
            if (head != null
                && head.isSymbolic()
                && RefNames.REFS_CONFIG.equals(head.getLeaf().getName())) {
              return;
            }
          } catch (IOException err) {
            stateLog.error(String.format("cannot check type of project %s", project), err, state);
            return;
          }
        } catch (IOException err) {
          stateLog.error(String.format(PROJECT_NOT_AVAILABLE, project), err, state);
          return;
        }
      }
    }

    synchronized (stateLock) {
      PushOne task = getPendingPush(uri);
      if (task == null) {
        task = opFactory.create(project, uri);
        addRef(task, ref);
        task.addState(ref, state);
        @SuppressWarnings("unused")
        ScheduledFuture<?> ignored =
            pool.schedule(task, now ? 0 : config.getDelay(), TimeUnit.SECONDS);
        pending.put(uri, task);
      } else if (!task.getRefs().contains(ref)) {
        addRef(task, ref);
        task.addState(ref, state);
      }
      state.increasePushTaskCount(project.get(), ref);
      repLog.info("scheduled {}:{} => {} to run after {}s", project, ref, task, config.getDelay());
    }
  }

  private PushOne getPendingPush(URIish uri) {
    PushOne e = pending.get(uri);
    if (e != null && !e.wasCanceled()) {
      return e;
    }
    return null;
  }

  void pushWasCanceled(PushOne pushOp) {
    synchronized (stateLock) {
      URIish uri = pushOp.getURI();
      pending.remove(uri);
    }
  }

  void scheduleDeleteProject(URIish uri, Project.NameKey project) {
    @SuppressWarnings("unused")
    ScheduledFuture<?> ignored =
        pool.schedule(deleteProjectFactory.create(uri, project), 0, TimeUnit.SECONDS);
  }

  void scheduleUpdateHead(URIish uri, Project.NameKey project, String newHead) {
    @SuppressWarnings("unused")
    ScheduledFuture<?> ignored =
        pool.schedule(updateHeadFactory.create(uri, project, newHead), 0, TimeUnit.SECONDS);
  }

  private void addRef(PushOne e, String ref) {
    e.addRef(ref);
    postReplicationScheduledEvent(e, ref);
  }

  /**
   * It schedules again a PushOp instance.
   *
   * <p>If the reason for rescheduling is to avoid a collision with an in-flight push to the same
   * URI, we don't mark the operation as "retrying," and we schedule using the replication delay,
   * rather than the retry delay. Otherwise, the operation is marked as "retrying" and scheduled to
   * run following the minutes count determined by class attribute retryDelay.
   *
   * <p>In case the PushOp instance to be scheduled has same URI than one marked as "retrying," it
   * adds to the one pending the refs list of the parameter instance.
   *
   * <p>In case the PushOp instance to be scheduled has the same URI as one pending, but not marked
   * "retrying," it indicates the one pending should be canceled when it starts executing, removes
   * it from pending list, and adds its refs to the parameter instance. The parameter instance is
   * scheduled for retry.
   *
   * <p>Notice all operations to indicate a PushOp should be canceled, or it is retrying, or
   * remove/add it from/to pending Map should be protected by synchronizing on the stateLock object.
   *
   * @param pushOp The PushOp instance to be scheduled.
   */
  void reschedule(PushOne pushOp, RetryReason reason) {
    synchronized (stateLock) {
      URIish uri = pushOp.getURI();
      PushOne pendingPushOp = getPendingPush(uri);

      if (pendingPushOp != null) {
        // There is one PushOp instance already pending to same URI.

        if (pendingPushOp.isRetrying()) {
          // The one pending is one already retrying, so it should
          // maintain it and add to it the refs of the one passed
          // as parameter to the method.

          // This scenario would happen if a PushOp has started running
          // and then before it failed due transport exception, another
          // one to same URI started. The first one would fail and would
          // be rescheduled, being present in pending list. When the
          // second one fails, it will also be rescheduled and then,
          // here, find out replication to its URI is already pending
          // for retry (blocking).
          pendingPushOp.addRefs(pushOp.getRefs());
          pendingPushOp.addStates(pushOp.getStates());
          pushOp.removeStates();

        } else {
          // The one pending is one that is NOT retrying, it was just
          // scheduled believing no problem would happen. The one pending
          // should be canceled, and this is done by setting its canceled
          // flag, removing it from pending list, and adding its refs to
          // the pushOp instance that should then, later, in this method,
          // be scheduled for retry.

          // Notice that the PushOp found pending will start running and,
          // when notifying it is starting (with pending lock protection),
          // it will see it was canceled and then it will do nothing with
          // pending list and it will not execute its run implementation.
          pendingPushOp.canceledByReplication();
          pending.remove(uri);

          pushOp.addRefs(pendingPushOp.getRefs());
          pushOp.addStates(pendingPushOp.getStates());
          pendingPushOp.removeStates();
        }
      }

      if (pendingPushOp == null || !pendingPushOp.isRetrying()) {
        pending.put(uri, pushOp);
        switch (reason) {
          case COLLISION:
            @SuppressWarnings("unused")
            ScheduledFuture<?> ignored =
                pool.schedule(pushOp, config.getRescheduleDelay(), TimeUnit.SECONDS);
            break;
          case TRANSPORT_ERROR:
          case REPOSITORY_MISSING:
          default:
            RemoteRefUpdate.Status status =
                RetryReason.REPOSITORY_MISSING.equals(reason)
                    ? NON_EXISTING
                    : REJECTED_OTHER_REASON;
            postReplicationFailedEvent(pushOp, status);
            if (pushOp.setToRetry()) {
              postReplicationScheduledEvent(pushOp);
              @SuppressWarnings("unused")
              ScheduledFuture<?> ignored2 =
                  pool.schedule(pushOp, config.getRetryDelay(), TimeUnit.MINUTES);
            } else {
              pushOp.canceledByReplication();
              pending.remove(uri);
              stateLog.error(
                  "Push to " + pushOp.getURI() + " cancelled after maximum number of retries",
                  pushOp.getStatesAsArray());
            }
            break;
        }
      }
    }
  }

  RunwayStatus requestRunway(PushOne op) {
    synchronized (stateLock) {
      if (op.wasCanceled()) {
        return RunwayStatus.canceled();
      }
      pending.remove(op.getURI());
      PushOne inFlightOp = inFlight.get(op.getURI());
      if (inFlightOp != null) {
        return RunwayStatus.denied(inFlightOp.getId());
      }
      inFlight.put(op.getURI(), op);
    }
    return RunwayStatus.allowed();
  }

  void notifyFinished(PushOne task) {
    synchronized (stateLock) {
      inFlight.remove(task.getURI());
      if (!task.wasCanceled()) {
        for (String ref : task.getRefs()) {
          if (!refHasPendingPush(task.getURI(), ref)) {
            replicationTasksStorage
                .get()
                .delete(
                    new ReplicateRefUpdate(
                        task.getProjectNameKey().get(), ref, task.getURI(), getRemoteConfigName()));
          }
        }
      }
    }
  }

  private boolean refHasPendingPush(URIish opUri, String ref) {
    return pushContainsRef(pending.get(opUri), ref) || pushContainsRef(inFlight.get(opUri), ref);
  }

  private boolean pushContainsRef(PushOne op, String ref) {
    return op != null && op.getRefs().contains(ref);
  }

  boolean wouldPushProject(Project.NameKey project) {
    if (!shouldReplicate(project)) {
      repLog.debug("Skipping replication of project {}", project.get());
      return false;
    }

    // by default push all projects
    List<String> projects = config.getProjects();
    if (projects.isEmpty()) {
      return true;
    }

    boolean matches = (new ReplicationFilter(projects)).matches(project);
    if (!matches) {
      repLog.debug("Skipping replication of project {}; does not match filter", project.get());
    }
    return matches;
  }

  boolean isSingleProjectMatch() {
    List<String> projects = config.getProjects();
    boolean ret = (projects.size() == 1);
    if (ret) {
      String projectMatch = projects.get(0);
      if (ReplicationFilter.getPatternType(projectMatch)
          != ReplicationFilter.PatternType.EXACT_MATCH) {
        // projectMatch is either regular expression, or wild-card.
        //
        // Even though they might refer to a single project now, they need not
        // after new projects have been created. Hence, we do not treat them as
        // matching a single project.
        ret = false;
      }
    }
    return ret;
  }

  boolean wouldPushRef(String ref) {
    if (!config.replicatePermissions() && RefNames.REFS_CONFIG.equals(ref)) {
      repLog.debug("Skipping push of ref {}; it is a meta ref", ref);
      return false;
    }
    for (RefSpec s : config.getRemoteConfig().getPushRefSpecs()) {
      if (s.matchSource(ref)) {
        return true;
      }
    }
    repLog.debug("Skipping push of ref {}; it does not match push ref specs", ref);
    return false;
  }

  boolean isCreateMissingRepos() {
    return config.createMissingRepos();
  }

  boolean isReplicatePermissions() {
    return config.replicatePermissions();
  }

  boolean isReplicateProjectDeletions() {
    return config.replicateProjectDeletions();
  }

  List<URIish> getURIs(Project.NameKey project, String urlMatch) {
    List<URIish> r = Lists.newArrayListWithCapacity(config.getRemoteConfig().getURIs().size());
    for (URIish uri : config.getRemoteConfig().getURIs()) {
      if (matches(uri, urlMatch)) {
        String name = project.get();
        if (needsUrlEncoding(uri)) {
          name = encode(name);
        }
        String remoteNameStyle = config.getRemoteNameStyle();
        if (remoteNameStyle.equals("dash")) {
          name = name.replace("/", "-");
        } else if (remoteNameStyle.equals("underscore")) {
          name = name.replace("/", "_");
        } else if (remoteNameStyle.equals("basenameOnly")) {
          name = FilenameUtils.getBaseName(name);
        } else if (!remoteNameStyle.equals("slash")) {
          repLog.debug("Unknown remoteNameStyle: {}, falling back to slash", remoteNameStyle);
        }
        String replacedPath = replaceName(uri.getPath(), name, isSingleProjectMatch());
        if (replacedPath != null) {
          uri = uri.setPath(replacedPath);
          r.add(uri);
        }
      }
    }
    return r;
  }

  static boolean needsUrlEncoding(URIish uri) {
    return "http".equalsIgnoreCase(uri.getScheme())
        || "https".equalsIgnoreCase(uri.getScheme())
        || "amazon-s3".equalsIgnoreCase(uri.getScheme());
  }

  static String encode(String str) {
    try {
      // Some cleanup is required. The '/' character is always encoded as %2F
      // however remote servers will expect it to be not encoded as part of the
      // path used to the repository. Space is incorrectly encoded as '+' for this
      // context. In the path part of a URI space should be %20, but in form data
      // space is '+'. Our cleanup replace fixes these two issues.
      return URLEncoder.encode(str, "UTF-8").replaceAll("%2[fF]", "/").replace("+", "%20");
    } catch (UnsupportedEncodingException e) {
      throw new RuntimeException(e);
    }
  }

  ImmutableList<String> getAdminUrls() {
    return config.getAdminUrls();
  }

  ImmutableList<String> getUrls() {
    return config.getUrls();
  }

  ImmutableList<String> getAuthGroupNames() {
    return config.getAuthGroupNames();
  }

  ImmutableList<String> getProjects() {
    return config.getProjects();
  }

  int getLockErrorMaxRetries() {
    return config.getLockErrorMaxRetries();
  }

  String getRemoteConfigName() {
    return config.getRemoteConfig().getName();
  }

  public int getMaxRetries() {
    return config.getMaxRetries();
  }

  public int getDrainQueueAttempts() {
    return config.getDrainQueueAttempts();
  }

  public int getReplicationDelaySeconds() {
    return config.getDelay() * 1000;
  }

  private static boolean matches(URIish uri, String urlMatch) {
    if (urlMatch == null || urlMatch.equals("") || urlMatch.equals("*")) {
      return true;
    }
    return uri.toString().contains(urlMatch);
  }

  private void postReplicationScheduledEvent(PushOne pushOp) {
    postReplicationScheduledEvent(pushOp, null);
  }

  private void postReplicationScheduledEvent(PushOne pushOp, String inputRef) {
    Set<String> refs = inputRef == null ? pushOp.getRefs() : ImmutableSet.of(inputRef);
    Project.NameKey project = pushOp.getProjectNameKey();
    String targetNode = resolveNodeName(pushOp.getURI());
    for (String ref : refs) {
      ReplicationScheduledEvent event =
          new ReplicationScheduledEvent(project.get(), ref, targetNode);
      try {
        eventDispatcher.get().postEvent(new Branch.NameKey(project, ref), event);
      } catch (PermissionBackendException e) {
        repLog.error("error posting event", e);
      }
    }
  }

  private void postReplicationFailedEvent(PushOne pushOp, RemoteRefUpdate.Status status) {
    Project.NameKey project = pushOp.getProjectNameKey();
    String targetNode = resolveNodeName(pushOp.getURI());
    for (String ref : pushOp.getRefs()) {
      RefReplicatedEvent event =
          new RefReplicatedEvent(project.get(), ref, targetNode, RefPushResult.FAILED, status);
      try {
        eventDispatcher.get().postEvent(new Branch.NameKey(project, ref), event);
      } catch (PermissionBackendException e) {
        repLog.error("error posting event", e);
      }
    }
  }
}<|MERGE_RESOLUTION|>--- conflicted
+++ resolved
@@ -236,15 +236,16 @@
   public int shutdown() {
     int cnt = 0;
     if (pool != null) {
-<<<<<<< HEAD
       synchronized (stateLock) {
         int numPending = pending.size();
         int numInFlight = inFlight.size();
 
         if (numPending > 0 || numInFlight > 0) {
-          repLog.atWarning().log(
-              "Cancelling replication events (pending=%d, inFlight=%d) for destination %s",
-              numPending, numInFlight, getRemoteConfigName());
+          repLog.warn(
+              "Cancelling replication events (pending={}, inFlight={}) for destination {}",
+              numPending,
+              numInFlight,
+              getRemoteConfigName());
 
           foreachPushOp(
               pending,
@@ -264,26 +265,6 @@
         cnt = pool.shutdownNow().size();
         pool = null;
       }
-=======
-      repLog.warn("Cancelling replication events");
-
-      foreachPushOp(
-          pending,
-          push -> {
-            push.cancel();
-            return null;
-          });
-      pending.clear();
-      foreachPushOp(
-          inFlight,
-          push -> {
-            push.setCanceledWhileRunning();
-            return null;
-          });
-      inFlight.clear();
-      cnt = pool.shutdownNow().size();
-      pool = null;
->>>>>>> 0ee047a7
     }
     return cnt;
   }
@@ -326,70 +307,27 @@
     try {
       return threadScoper
           .scope(
-<<<<<<< HEAD
               () -> {
                 ProjectState projectState;
                 try {
                   projectState = projectCache.checkedGet(project);
                 } catch (IOException e) {
-                  repLog.atWarning().withCause(e).log(
-                      "Error reading project %s from cache", project);
+                  repLog.warn("Error reading project {} from cache", project, e);
                   return false;
                 }
                 if (projectState == null) {
-                  repLog.atFine().log("Project %s does not exist", project);
+                  repLog.debug("Project {} does not exist", project);
                   throw new NoSuchProjectException(project);
                 }
                 if (!projectState.statePermitsRead()) {
-                  repLog.atFine().log("Project %s does not permit read", project);
+                  repLog.debug("Project {} does not permit read", project);
                   return false;
                 }
                 if (!shouldReplicate(projectState, userProvider.get())) {
-                  repLog.atFine().log("Project %s should not be replicated", project);
+                  repLog.debug("Project {} should not be replicated", project);
                   return false;
                 }
                 if (PushOne.ALL_REFS.equals(ref)) {
-=======
-              new Callable<Boolean>() {
-                @Override
-                public Boolean call() throws NoSuchProjectException, PermissionBackendException {
-                  ProjectState projectState;
-                  try {
-                    projectState = projectCache.checkedGet(project);
-                  } catch (IOException e) {
-                    repLog.warn("Error reading project {} from cache", project, e);
-                    return false;
-                  }
-                  if (projectState == null) {
-                    repLog.debug("Project {} does not exist", project);
-                    throw new NoSuchProjectException(project);
-                  }
-                  if (!projectState.statePermitsRead()) {
-                    repLog.debug("Project {} does not permit read", project);
-                    return false;
-                  }
-                  if (!shouldReplicate(projectState, userProvider.get())) {
-                    repLog.debug("Project {} should not be replicated", project);
-                    return false;
-                  }
-                  if (PushOne.ALL_REFS.equals(ref)) {
-                    return true;
-                  }
-                  try {
-                    permissionBackend
-                        .user(userProvider.get())
-                        .project(project)
-                        .ref(ref)
-                        .check(RefPermission.READ);
-                  } catch (AuthException e) {
-                    repLog.debug(
-                        "Ref {} on project {} is not visible to calling user {}",
-                        ref,
-                        project,
-                        userProvider.get().getUserName().orElse("unknown"));
-                    return false;
-                  }
->>>>>>> 0ee047a7
                   return true;
                 }
                 try {
@@ -399,9 +337,11 @@
                       .ref(ref)
                       .check(RefPermission.READ);
                 } catch (AuthException e) {
-                  repLog.atFine().log(
-                      "Ref %s on project %s is not visible to calling user",
-                      ref, project, userProvider.get().getUserName().orElse("unknown"));
+                  repLog.debug(
+                      "Ref {} on project {} is not visible to calling user {}",
+                      ref,
+                      project,
+                      userProvider.get().getUserName().orElse("unknown"));
                   return false;
                 }
                 return true;
