// Copyright (C) 2009 The Android Open Source Project
//
// Licensed under the Apache License, Version 2.0 (the "License");
// you may not use this file except in compliance with the License.
// You may obtain a copy of the License at
//
// http://www.apache.org/licenses/LICENSE-2.0
//
// Unless required by applicable law or agreed to in writing, software
// distributed under the License is distributed on an "AS IS" BASIS,
// WITHOUT WARRANTIES OR CONDITIONS OF ANY KIND, either express or implied.
// See the License for the specific language governing permissions and
// limitations under the License.

package com.googlesource.gerrit.plugins.replication;

import com.google.common.base.MoreObjects;
import com.google.common.base.Throwables;
import com.google.common.collect.ImmutableSet;
import com.google.common.collect.ImmutableSet.Builder;
import com.google.common.collect.Lists;
import com.google.gerrit.common.data.GroupReference;
import com.google.gerrit.extensions.config.FactoryModule;
import com.google.gerrit.reviewdb.client.AccountGroup;
import com.google.gerrit.reviewdb.client.Project;
import com.google.gerrit.reviewdb.client.RefNames;
import com.google.gerrit.reviewdb.server.ReviewDb;
import com.google.gerrit.server.CurrentUser;
import com.google.gerrit.server.PluginUser;
import com.google.gerrit.server.account.GroupBackend;
import com.google.gerrit.server.account.GroupBackends;
import com.google.gerrit.server.account.GroupIncludeCache;
import com.google.gerrit.server.account.ListGroupMembership;
import com.google.gerrit.server.config.ConfigUtil;
import com.google.gerrit.server.config.RequestScopedReviewDbProvider;
import com.google.gerrit.server.git.GitRepositoryManager;
import com.google.gerrit.server.git.PerThreadRequestScope;
import com.google.gerrit.server.git.WorkQueue;
import com.google.gerrit.server.project.NoSuchProjectException;
import com.google.gerrit.server.project.PerRequestProjectControlCache;
import com.google.gerrit.server.project.ProjectControl;
import com.google.gerrit.server.util.RequestContext;
import com.google.inject.Injector;
import com.google.inject.Provider;
import com.google.inject.Provides;
import com.google.inject.assistedinject.FactoryModuleBuilder;
import com.google.inject.servlet.RequestScoped;

import org.apache.commons.io.FilenameUtils;
import org.eclipse.jgit.lib.Config;
import org.eclipse.jgit.lib.Constants;
import org.eclipse.jgit.lib.Ref;
import org.eclipse.jgit.lib.Repository;
import org.eclipse.jgit.transport.RefSpec;
import org.eclipse.jgit.transport.RemoteConfig;
import org.eclipse.jgit.transport.URIish;
import org.slf4j.Logger;

import java.io.IOException;
import java.io.UnsupportedEncodingException;
import java.net.URLEncoder;
import java.util.Arrays;
import java.util.HashMap;
import java.util.List;
import java.util.Map;
import java.util.concurrent.Callable;
import java.util.concurrent.TimeUnit;

class Destination {
  private static final Logger repLog = ReplicationQueue.repLog;
  private final ReplicationStateListener stateLog;

  private final int poolThreads;
  private final String poolName;

  private final RemoteConfig remote;
  private final String[] adminUrls;
  private final String[] urls;
  private final String[] projects;
  private final String[] authGroupNames;
  private final int delay;
  private final int retryDelay;
  private final Object stateLock = new Object();
  private final int lockErrorMaxRetries;
  private final Map<URIish, PushOne> pending = new HashMap<>();
  private final Map<URIish, PushOne> inFlight = new HashMap<>();
  private final PushOne.Factory opFactory;
  private final ProjectControl.Factory projectControlFactory;
  private final GitRepositoryManager gitManager;
  private final boolean createMissingRepos;
  private final boolean replicatePermissions;
  private final boolean replicateProjectDeletions;
  private final String remoteNameStyle;
  private volatile WorkQueue.Executor pool;
  private final PerThreadRequestScope.Scoper threadScoper;

  protected static enum RetryReason {
    TRANSPORT_ERROR, COLLISION, REPOSITORY_MISSING;
  }

  Destination(final Injector injector,
      final RemoteConfig rc,
      final Config cfg,
      final RemoteSiteUser.Factory replicationUserFactory,
      final PluginUser pluginUser,
      final GitRepositoryManager gitRepositoryManager,
      final GroupBackend groupBackend,
<<<<<<< HEAD
      final ReplicationStateListener stateLog) {
=======
      final GroupIncludeCache groupIncludeCache) {
>>>>>>> 85685f61
    remote = rc;
    gitManager = gitRepositoryManager;
    this.stateLog = stateLog;

    delay = Math.max(0,
        getTimeUnit(rc, cfg, "replicationdelay", 15, TimeUnit.SECONDS));
    retryDelay = Math.max(0,
        getTimeUnit(rc, cfg, "replicationretry", 1, TimeUnit.MINUTES));
    lockErrorMaxRetries = cfg.getInt("replication", "lockErrorMaxRetries", 0);
    adminUrls = cfg.getStringList("remote", rc.getName(), "adminUrl");
    urls = cfg.getStringList("remote", rc.getName(), "url");

    poolThreads = Math.max(0, getInt(rc, cfg, "threads", 1));
    poolName = "ReplicateTo-" + rc.getName();
    createMissingRepos =
        cfg.getBoolean("remote", rc.getName(), "createMissingRepositories", true);
    replicatePermissions =
        cfg.getBoolean("remote", rc.getName(), "replicatePermissions", true);
    replicateProjectDeletions =
        cfg.getBoolean("remote", rc.getName(), "replicateProjectDeletions", false);
    remoteNameStyle = MoreObjects.firstNonNull(
        cfg.getString("remote", rc.getName(), "remoteNameStyle"), "slash");
    projects = cfg.getStringList("remote", rc.getName(), "projects");

    final CurrentUser remoteUser;
    authGroupNames = cfg.getStringList("remote", rc.getName(), "authGroup");
    if (authGroupNames.length > 0) {
      ImmutableSet.Builder<AccountGroup.UUID> builder = ImmutableSet.builder();
      for (String name : authGroupNames) {
        GroupReference g = GroupBackends.findExactSuggestion(groupBackend, name);
        if (g != null) {
          builder.add(g.getUUID());
          addRecursiveParents(g.getUUID(), builder, groupIncludeCache);
        } else {
          repLog.warn(String.format(
              "Group \"%s\" not recognized, removing from authGroup", name));
        }
      }
      remoteUser = replicationUserFactory.create(
          new ListGroupMembership(builder.build()));
    } else {
      remoteUser = pluginUser;
    }

    Injector child = injector.createChildInjector(new FactoryModule() {
      @Override
      protected void configure() {
        bindScope(RequestScoped.class, PerThreadRequestScope.REQUEST);
        bind(PerThreadRequestScope.Propagator.class);
        bind(PerRequestProjectControlCache.class).in(RequestScoped.class);

        bind(Destination.class).toInstance(Destination.this);
        bind(RemoteConfig.class).toInstance(remote);
        install(new FactoryModuleBuilder().build(PushOne.Factory.class));
      }

      @Provides
      public PerThreadRequestScope.Scoper provideScoper(
          final PerThreadRequestScope.Propagator propagator,
          final Provider<RequestScopedReviewDbProvider> dbProvider) {
        final RequestContext requestContext = new RequestContext() {
          @Override
          public CurrentUser getUser() {
            return remoteUser;
          }

          @Override
          public Provider<ReviewDb> getReviewDbProvider() {
            return dbProvider.get();
          }
        };
        return new PerThreadRequestScope.Scoper() {
          @Override
          public <T> Callable<T> scope(Callable<T> callable) {
            return propagator.scope(requestContext, callable);
          }
        };
      }
    });

    projectControlFactory = child.getInstance(ProjectControl.Factory.class);
    opFactory = child.getInstance(PushOne.Factory.class);
    threadScoper = child.getInstance(PerThreadRequestScope.Scoper.class);
  }

  private void addRecursiveParents(AccountGroup.UUID g,
      Builder<AccountGroup.UUID> builder, GroupIncludeCache groupIncludeCache) {
    for (AccountGroup.UUID p : groupIncludeCache.parentGroupsOf(g)) {
      if (builder.build().contains(p)) {
        continue;
      }
      builder.add(p);
      addRecursiveParents(p, builder, groupIncludeCache);
    }
  }

  void start(WorkQueue workQueue) {
    pool = workQueue.createQueue(poolThreads, poolName);
  }

  int shutdown() {
    int cnt = 0;
    if (pool != null) {
      for (Runnable r : pool.getQueue()) {
        repLog.warn(String.format("Cancelling replication event %s", r));
      }
      cnt = pool.shutdownNow().size();
      pool.unregisterWorkQueue();
      pool = null;
    }
    return cnt;
  }

  private static int getInt(
      RemoteConfig rc, Config cfg, String name, int defValue) {
    return cfg.getInt("remote", rc.getName(), name, defValue);
  }

  private static int getTimeUnit(
      RemoteConfig rc, Config cfg, String name, int defValue, TimeUnit unit) {
    return (int)ConfigUtil.getTimeUnit(
        cfg, "remote", rc.getName(), name, defValue, unit);
  }

  private boolean isVisible(final Project.NameKey project,
      ReplicationState... states) {
    try {
      return threadScoper.scope(new Callable<Boolean>() {
        @Override
        public Boolean call() throws NoSuchProjectException {
          return controlFor(project).isVisible();
        }
      }).call();
    } catch (NoSuchProjectException err) {
      stateLog.error(String.format("source project %s not available", project),
          err, states);
    } catch (Exception e) {
      throw Throwables.propagate(e);
    }
    return false;
  }

  void schedule(final Project.NameKey project, final String ref,
      final URIish uri, ReplicationState state) {
    repLog.info("scheduling replication {}:{} => {}", project, ref, uri);
    if (!isVisible(project, state)) {
      return;
    }

    if (!replicatePermissions) {
      PushOne e;
      synchronized (stateLock) {
        e = pending.get(uri);
      }
      if (e == null) {
        try (Repository git = gitManager.openRepository(project)) {
          try {
            Ref head = git.getRef(Constants.HEAD);
            if (head != null
                && head.isSymbolic()
                && RefNames.REFS_CONFIG.equals(head.getLeaf().getName())) {
              return;
            }
          } catch (IOException err) {
            stateLog.error(String.format(
                "cannot check type of project %s", project), err, state);
            return;
          }
        } catch (IOException err) {
          stateLog.error(String.format(
              "source project %s not available", project), err, state);
          return;
        }
      }
    }

    synchronized (stateLock) {
      PushOne e = pending.get(uri);
      if (e == null) {
        e = opFactory.create(project, uri);
        pool.schedule(e, delay, TimeUnit.SECONDS);
        pending.put(uri, e);
      }
      e.addRef(ref);
      state.increasePushTaskCount(project.get(), ref);
      e.addState(ref, state);
      repLog.info("scheduled {}:{} => {} to run after {}s", project, ref,
          e, delay);
    }
  }

  /**
   * It schedules again a PushOp instance.
   * <p>
   * If the reason for rescheduling is to avoid a collision
   * with an in-flight push to the same URI, we don't
   * mark the operation as "retrying," and we schedule
   * using the replication delay, rather than the retry
   * delay.  Otherwise,  the operation is marked as
   * "retrying" and scheduled to run following the
   * minutes count determined by class attribute retryDelay.
   * <p>
   * In case the PushOp instance to be scheduled has same
   * URI than one marked as "retrying," it adds to the one
   * pending the refs list of the parameter instance.
   * <p>
   * In case the PushOp instance to be scheduled has the
   * same URI as one pending, but not marked "retrying," it
   * indicates the one pending should be canceled when it
   * starts executing, removes it from pending list, and
   * adds its refs to the parameter instance. The parameter
   * instance is scheduled for retry.
   * <p>
   * Notice all operations to indicate a PushOp should be
   * canceled, or it is retrying, or remove/add it from/to
   * pending Map should be protected by synchronizing on the
   * stateLock object.
   *
   * @param pushOp The PushOp instance to be scheduled.
   */
  void reschedule(PushOne pushOp, RetryReason reason) {
    synchronized (stateLock) {
      URIish uri = pushOp.getURI();
      PushOne pendingPushOp = pending.get(uri);

      if (pendingPushOp != null) {
        // There is one PushOp instance already pending to same URI.

        if (pendingPushOp.isRetrying()) {
          // The one pending is one already retrying, so it should
          // maintain it and add to it the refs of the one passed
          // as parameter to the method.

          // This scenario would happen if a PushOp has started running
          // and then before it failed due transport exception, another
          // one to same URI started. The first one would fail and would
          // be rescheduled, being present in pending list. When the
          // second one fails, it will also be rescheduled and then,
          // here, find out replication to its URI is already pending
          // for retry (blocking).
          pendingPushOp.addRefs(pushOp.getRefs());
          pendingPushOp.addStates(pushOp.getStates());
          pushOp.removeStates();

        } else {
          // The one pending is one that is NOT retrying, it was just
          // scheduled believing no problem would happen. The one pending
          // should be canceled, and this is done by setting its canceled
          // flag, removing it from pending list, and adding its refs to
          // the pushOp instance that should then, later, in this method,
          // be scheduled for retry.

          // Notice that the PushOp found pending will start running and,
          // when notifying it is starting (with pending lock protection),
          // it will see it was canceled and then it will do nothing with
          // pending list and it will not execute its run implementation.

          pendingPushOp.cancel();
          pending.remove(uri);

          pushOp.addRefs(pendingPushOp.getRefs());
          pushOp.addStates(pendingPushOp.getStates());
          pendingPushOp.removeStates();
        }
      }

      if (pendingPushOp == null || !pendingPushOp.isRetrying()) {
        pending.put(uri, pushOp);
        switch (reason) {
          case COLLISION:
            pool.schedule(pushOp, delay, TimeUnit.SECONDS);
            break;
          case TRANSPORT_ERROR:
          default:
            pushOp.setToRetry();
            pool.schedule(pushOp, retryDelay, TimeUnit.MINUTES);
            break;
        }
      }
    }
  }

  ProjectControl controlFor(Project.NameKey project)
      throws NoSuchProjectException {
    return projectControlFactory.controlFor(project);
  }

  boolean requestRunway(PushOne op) {
    synchronized (stateLock) {
      if (op.wasCanceled()) {
        return false;
      }
      pending.remove(op.getURI());
      if (inFlight.containsKey(op.getURI())) {
        return false;
      }
      inFlight.put(op.getURI(), op);
    }
    return true;
  }

  void notifyFinished(PushOne op) {
    synchronized (stateLock) {
      inFlight.remove(op.getURI());
    }
  }

  boolean wouldPushProject(final Project.NameKey project) {
    if (!isVisible(project)) {
      return false;
    }

    // by default push all projects
    if (projects.length < 1) {
      return true;
    }

    return (new ReplicationFilter(Arrays.asList(projects))).matches(project);
  }

  boolean isSingleProjectMatch() {
    boolean ret = (projects.length == 1);
    if (ret) {
      String projectMatch = projects[0];
      if (ReplicationFilter.getPatternType(projectMatch)
          != ReplicationFilter.PatternType.EXACT_MATCH) {
        // projectMatch is either regular expression, or wild-card.
        //
        // Even though they might refer to a single project now, they need not
        // after new projects have been created. Hence, we do not treat them as
        // matching a single project.
        ret = false;
      }
    }
    return ret;
  }

  boolean wouldPushRef(String ref) {
    if (!replicatePermissions && RefNames.REFS_CONFIG.equals(ref)) {
      return false;
    }
    for (RefSpec s : remote.getPushRefSpecs()) {
      if (s.matchSource(ref)) {
        return true;
      }
    }
    return false;
  }

  boolean isCreateMissingRepos() {
    return createMissingRepos;
  }

  boolean isReplicatePermissions() {
    return replicatePermissions;
  }

  boolean isReplicateProjectDeletions() {
    return replicateProjectDeletions;
  }

  List<URIish> getURIs(Project.NameKey project, String urlMatch) {
    List<URIish> r = Lists.newArrayListWithCapacity(remote.getURIs().size());
    for (URIish uri : remote.getURIs()) {
      if (matches(uri, urlMatch)) {
        String name = project.get();
        if (needsUrlEncoding(uri)) {
          name = encode(name);
        }
        if (remoteNameStyle.equals("dash")) {
          name = name.replace("/", "-");
        } else if(remoteNameStyle.equals("underscore")) {
          name = name.replace("/", "_");
        } else if (remoteNameStyle.equals("basenameOnly")) {
          name = FilenameUtils.getBaseName(name);
        } else if (!remoteNameStyle.equals("slash")) {
          repLog.debug(String.format(
              "Unknown remoteNameStyle: %s, falling back to slash",
              remoteNameStyle));
        }
        String replacedPath = ReplicationQueue.replaceName(uri.getPath(), name,
            isSingleProjectMatch());
        if (replacedPath != null) {
          uri = uri.setPath(replacedPath);
          r.add(uri);
        }
      }
    }
    return r;
  }

  static boolean needsUrlEncoding(URIish uri) {
    return "http".equalsIgnoreCase(uri.getScheme())
      || "https".equalsIgnoreCase(uri.getScheme())
      || "amazon-s3".equalsIgnoreCase(uri.getScheme());
  }

  static String encode(String str) {
    try {
      // Some cleanup is required. The '/' character is always encoded as %2F
      // however remote servers will expect it to be not encoded as part of the
      // path used to the repository. Space is incorrectly encoded as '+' for this
      // context. In the path part of a URI space should be %20, but in form data
      // space is '+'. Our cleanup replace fixes these two issues.
      return URLEncoder.encode(str, "UTF-8")
        .replaceAll("%2[fF]", "/")
        .replace("+", "%20");
    } catch (UnsupportedEncodingException e) {
      throw new RuntimeException(e);
    }
  }

  String[] getAdminUrls() {
    return adminUrls;
  }

  String[] getUrls() {
    return urls;
  }

  RemoteConfig getRemoteConfig() {
    return remote;
  }

  String[] getAuthGroupNames() {
    return authGroupNames;
  }

  String[] getProjects() {
    return projects;
  }

  int getLockErrorMaxRetries() {
    return lockErrorMaxRetries;
  }

  private static boolean matches(URIish uri, String urlMatch) {
    if (urlMatch == null || urlMatch.equals("") || urlMatch.equals("*")) {
      return true;
    }
    return uri.toString().contains(urlMatch);
  }
}<|MERGE_RESOLUTION|>--- conflicted
+++ resolved
@@ -105,11 +105,8 @@
       final PluginUser pluginUser,
       final GitRepositoryManager gitRepositoryManager,
       final GroupBackend groupBackend,
-<<<<<<< HEAD
-      final ReplicationStateListener stateLog) {
-=======
+      final ReplicationStateListener stateLog,
       final GroupIncludeCache groupIncludeCache) {
->>>>>>> 85685f61
     remote = rc;
     gitManager = gitRepositoryManager;
     this.stateLog = stateLog;
