--- conflicted
+++ resolved
@@ -224,8 +224,6 @@
   public int shutdown() {
     int cnt = 0;
     if (pool != null) {
-<<<<<<< HEAD
-=======
       repLog.warn("Cancelling replication events");
 
       foreachPushOp(
@@ -242,29 +240,23 @@
             return null;
           });
       inFlight.clear();
->>>>>>> 20bc91d0
       cnt = pool.shutdownNow().size();
       pool = null;
     }
     return cnt;
   }
 
-<<<<<<< HEAD
+  private void foreachPushOp(Map<URIish, PushOne> opsMap, Function<PushOne, Void> pushOneFunction) {
+    for (PushOne pushOne : ImmutableList.copyOf(opsMap.values())) {
+      pushOneFunction.apply(pushOne);
+    }
+  }
+
   private boolean shouldReplicate(ProjectState state, CurrentUser user)
       throws PermissionBackendException {
     if (!config.replicateHiddenProjects()
         && state.getProject().getState()
             == com.google.gerrit.extensions.client.ProjectState.HIDDEN) {
-=======
-  private void foreachPushOp(Map<URIish, PushOne> opsMap, Function<PushOne, Void> pushOneFunction) {
-    for (PushOne pushOne : ImmutableList.copyOf(opsMap.values())) {
-      pushOneFunction.apply(pushOne);
-    }
-  }
-
-  private boolean shouldReplicate(ProjectControl ctl) throws PermissionBackendException {
-    if (!config.replicateHiddenProjects() && ctl.getProject().getState() == ProjectState.HIDDEN) {
->>>>>>> 20bc91d0
       return false;
     }
 
