// Copyright (C) 2009 The Android Open Source Project
//
// Licensed under the Apache License, Version 2.0 (the "License");
// you may not use this file except in compliance with the License.
// You may obtain a copy of the License at
//
// http://www.apache.org/licenses/LICENSE-2.0
//
// Unless required by applicable law or agreed to in writing, software
// distributed under the License is distributed on an "AS IS" BASIS,
// WITHOUT WARRANTIES OR CONDITIONS OF ANY KIND, either express or implied.
// See the License for the specific language governing permissions and
// limitations under the License.

package com.googlesource.gerrit.plugins.replication;

import static com.googlesource.gerrit.plugins.replication.PushResultProcessing.resolveNodeName;
import static com.googlesource.gerrit.plugins.replication.ReplicationFileBasedConfig.replaceName;
import static org.eclipse.jgit.transport.RemoteRefUpdate.Status.NON_EXISTING;
import static org.eclipse.jgit.transport.RemoteRefUpdate.Status.REJECTED_OTHER_REASON;

import com.google.common.base.Throwables;
import com.google.common.collect.ImmutableList;
import com.google.common.collect.ImmutableMap;
import com.google.common.collect.ImmutableSet;
import com.google.common.collect.ImmutableSet.Builder;
import com.google.common.collect.Lists;
import com.google.gerrit.common.data.GroupReference;
import com.google.gerrit.entities.AccountGroup;
import com.google.gerrit.entities.BranchNameKey;
import com.google.gerrit.entities.Project;
import com.google.gerrit.entities.RefNames;
import com.google.gerrit.extensions.config.FactoryModule;
import com.google.gerrit.extensions.registration.DynamicItem;
import com.google.gerrit.extensions.restapi.AuthException;
import com.google.gerrit.server.CurrentUser;
import com.google.gerrit.server.PluginUser;
import com.google.gerrit.server.account.GroupBackend;
import com.google.gerrit.server.account.GroupBackends;
import com.google.gerrit.server.account.GroupIncludeCache;
import com.google.gerrit.server.account.ListGroupMembership;
import com.google.gerrit.server.events.EventDispatcher;
import com.google.gerrit.server.git.GitRepositoryManager;
import com.google.gerrit.server.git.PerThreadRequestScope;
import com.google.gerrit.server.git.WorkQueue;
import com.google.gerrit.server.permissions.PermissionBackend;
import com.google.gerrit.server.permissions.PermissionBackendException;
import com.google.gerrit.server.permissions.ProjectPermission;
import com.google.gerrit.server.permissions.RefPermission;
import com.google.gerrit.server.project.NoSuchProjectException;
import com.google.gerrit.server.project.ProjectCache;
import com.google.gerrit.server.project.ProjectState;
import com.google.gerrit.server.util.RequestContext;
import com.google.inject.Inject;
import com.google.inject.Injector;
import com.google.inject.Provider;
import com.google.inject.Provides;
import com.google.inject.Scopes;
import com.google.inject.assistedinject.Assisted;
import com.google.inject.assistedinject.FactoryModuleBuilder;
import com.google.inject.servlet.RequestScoped;
import com.googlesource.gerrit.plugins.replication.ReplicationState.RefPushResult;
import java.io.IOException;
import java.io.UnsupportedEncodingException;
import java.net.URLEncoder;
import java.util.HashMap;
import java.util.List;
import java.util.Map;
import java.util.Set;
import java.util.concurrent.Callable;
import java.util.concurrent.ScheduledExecutorService;
import java.util.concurrent.ScheduledFuture;
import java.util.concurrent.TimeUnit;
import java.util.function.Function;
import org.apache.commons.io.FilenameUtils;
import org.apache.http.impl.client.CloseableHttpClient;
import org.eclipse.jgit.lib.Constants;
import org.eclipse.jgit.lib.Ref;
import org.eclipse.jgit.lib.Repository;
import org.eclipse.jgit.transport.RefSpec;
import org.eclipse.jgit.transport.RemoteConfig;
import org.eclipse.jgit.transport.RemoteRefUpdate;
import org.eclipse.jgit.transport.URIish;
import org.slf4j.Logger;

public class Destination {
  private static final Logger repLog = ReplicationQueue.repLog;

  private static final String PROJECT_NOT_AVAILABLE = "source project %s not available";

  public interface Factory {
    Destination create(DestinationConfiguration config);
  }

  private final ReplicationStateListener stateLog;
  private final Object stateLock = new Object();
  private final Map<URIish, PushOne> pending = new HashMap<>();
  private final Map<URIish, PushOne> inFlight = new HashMap<>();
  private final PushOne.Factory opFactory;
  private final DeleteProjectTask.Factory deleteProjectFactory;
  private final UpdateHeadTask.Factory updateHeadFactory;
  private final GitRepositoryManager gitManager;
  private final PermissionBackend permissionBackend;
  private final Provider<CurrentUser> userProvider;
  private final ProjectCache projectCache;
  private volatile ScheduledExecutorService pool;
  private final PerThreadRequestScope.Scoper threadScoper;
  private final DestinationConfiguration config;
  private final DynamicItem<EventDispatcher> eventDispatcher;
  private final Provider<ReplicationTasksStorage> replicationTasksStorage;

  protected enum RetryReason {
    TRANSPORT_ERROR,
    COLLISION,
    REPOSITORY_MISSING;
  }

  public static class QueueInfo {
    public final Map<URIish, PushOne> pending;
    public final Map<URIish, PushOne> inFlight;

    public QueueInfo(Map<URIish, PushOne> pending, Map<URIish, PushOne> inFlight) {
      this.pending = ImmutableMap.copyOf(pending);
      this.inFlight = ImmutableMap.copyOf(inFlight);
    }
  }

  @Inject
  protected Destination(
      Injector injector,
      PluginUser pluginUser,
      GitRepositoryManager gitRepositoryManager,
      PermissionBackend permissionBackend,
      Provider<CurrentUser> userProvider,
      ProjectCache projectCache,
      GroupBackend groupBackend,
      ReplicationStateListeners stateLog,
      GroupIncludeCache groupIncludeCache,
      DynamicItem<EventDispatcher> eventDispatcher,
      Provider<ReplicationTasksStorage> rts,
      @Assisted DestinationConfiguration cfg) {
    this.eventDispatcher = eventDispatcher;
    gitManager = gitRepositoryManager;
    this.permissionBackend = permissionBackend;
    this.userProvider = userProvider;
    this.projectCache = projectCache;
    this.stateLog = stateLog;
    this.replicationTasksStorage = rts;
    config = cfg;
    CurrentUser remoteUser;
    if (!cfg.getAuthGroupNames().isEmpty()) {
      ImmutableSet.Builder<AccountGroup.UUID> builder = ImmutableSet.builder();
      for (String name : cfg.getAuthGroupNames()) {
        GroupReference g = GroupBackends.findExactSuggestion(groupBackend, name);
        if (g != null) {
          builder.add(g.getUUID());
          addRecursiveParents(g.getUUID(), builder, groupIncludeCache);
        } else {
          repLog.warn("Group \"{}\" not recognized, removing from authGroup", name);
        }
      }
      remoteUser = new RemoteSiteUser(new ListGroupMembership(builder.build()));
    } else {
      remoteUser = pluginUser;
    }

    Injector child =
        injector.createChildInjector(
            new FactoryModule() {
              @Override
              protected void configure() {
                bindScope(RequestScoped.class, PerThreadRequestScope.REQUEST);
                bind(PerThreadRequestScope.Propagator.class);

                bind(Destination.class).toInstance(Destination.this);
                bind(RemoteConfig.class).toInstance(config.getRemoteConfig());
                install(new FactoryModuleBuilder().build(PushOne.Factory.class));
                install(new FactoryModuleBuilder().build(CreateProjectTask.Factory.class));
                install(new FactoryModuleBuilder().build(DeleteProjectTask.Factory.class));
                install(new FactoryModuleBuilder().build(UpdateHeadTask.Factory.class));

                DynamicItem.itemOf(binder(), AdminApiFactory.class);
                DynamicItem.bind(binder(), AdminApiFactory.class)
                    .to(AdminApiFactory.DefaultAdminApiFactory.class);

                install(new FactoryModuleBuilder().build(GerritRestApi.Factory.class));
                bind(CloseableHttpClient.class)
                    .toProvider(HttpClientProvider.class)
                    .in(Scopes.SINGLETON);
              }

              @Provides
              public PerThreadRequestScope.Scoper provideScoper(
                  final PerThreadRequestScope.Propagator propagator) {
                final RequestContext requestContext = () -> remoteUser;
                return new PerThreadRequestScope.Scoper() {
                  @Override
                  public <T> Callable<T> scope(Callable<T> callable) {
                    return propagator.scope(requestContext, callable);
                  }
                };
              }
            });

    opFactory = child.getInstance(PushOne.Factory.class);
    deleteProjectFactory = child.getInstance(DeleteProjectTask.Factory.class);
    updateHeadFactory = child.getInstance(UpdateHeadTask.Factory.class);
    threadScoper = child.getInstance(PerThreadRequestScope.Scoper.class);
  }

  private void addRecursiveParents(
      AccountGroup.UUID g,
      Builder<AccountGroup.UUID> builder,
      GroupIncludeCache groupIncludeCache) {
    for (AccountGroup.UUID p : groupIncludeCache.parentGroupsOf(g)) {
      if (builder.build().contains(p)) {
        continue;
      }
      builder.add(p);
      addRecursiveParents(p, builder, groupIncludeCache);
    }
  }

  public QueueInfo getQueueInfo() {
    synchronized (stateLock) {
      return new QueueInfo(pending, inFlight);
    }
  }

  public void start(WorkQueue workQueue) {
    String poolName = "ReplicateTo-" + config.getRemoteConfig().getName();
    pool = workQueue.createQueue(config.getPoolThreads(), poolName);
  }

  public int shutdown() {
    int cnt = 0;
    if (pool != null) {
      synchronized (stateLock) {
        int numPending = pending.size();
        int numInFlight = inFlight.size();

        if (numPending > 0 || numInFlight > 0) {
          repLog.warn(
              "Cancelling replication events (pending={}, inFlight={}) for destination {}",
              numPending,
              numInFlight,
              getRemoteConfigName());

          foreachPushOp(
              pending,
              push -> {
                push.cancel();
                return null;
              });
          pending.clear();
          foreachPushOp(
              inFlight,
              push -> {
                push.setCanceledWhileRunning();
                return null;
              });
          inFlight.clear();
        }
        cnt = pool.shutdownNow().size();
        pool = null;
      }
    }
    return cnt;
  }

  private void foreachPushOp(Map<URIish, PushOne> opsMap, Function<PushOne, Void> pushOneFunction) {
    for (PushOne pushOne : ImmutableList.copyOf(opsMap.values())) {
      pushOneFunction.apply(pushOne);
    }
  }

  private boolean shouldReplicate(ProjectState state, CurrentUser user)
      throws PermissionBackendException {
    String name = state.getProject().getName();
    if (!config.replicateHiddenProjects()
        && state.getProject().getState()
            == com.google.gerrit.extensions.client.ProjectState.HIDDEN) {
      repLog.debug("Project {} is hidden and replication of hidden projects is disabled", name);
      return false;
    }

    // Hidden projects(permitsRead = false) should only be accessible by the project owners.
    // READ_CONFIG is checked here because it's only allowed to project owners(ACCESS may also
    // be allowed for other users).
    ProjectPermission permissionToCheck =
        state.statePermitsRead() ? ProjectPermission.ACCESS : ProjectPermission.READ_CONFIG;
    try {
      permissionBackend.user(user).project(state.getNameKey()).check(permissionToCheck);
      return true;
    } catch (AuthException e) {
      repLog.debug(
          "Project {} is not visible to current user {}",
          name,
          user.getUserName().orElse("unknown"));
      return false;
    }
  }

  private boolean shouldReplicate(
      final Project.NameKey project, String ref, ReplicationState... states) {
    try {
      return threadScoper
          .scope(
              () -> {
                ProjectState projectState;
                try {
                  projectState = projectCache.checkedGet(project);
                } catch (IOException e) {
                  repLog.warn("Error reading project {} from cache", project, e);
                  return false;
                }
                if (projectState == null) {
                  repLog.debug("Project {} does not exist", project);
                  throw new NoSuchProjectException(project);
                }
                if (!projectState.statePermitsRead()) {
                  repLog.debug("Project {} does not permit read", project);
                  return false;
                }
                if (!shouldReplicate(projectState, userProvider.get())) {
                  repLog.debug("Project {} should not be replicated", project);
                  return false;
                }
                if (PushOne.ALL_REFS.equals(ref)) {
                  return true;
                }
                try {
                  permissionBackend
                      .user(userProvider.get())
                      .project(project)
                      .ref(ref)
                      .check(RefPermission.READ);
                } catch (AuthException e) {
                  repLog.debug(
                      "Ref {} on project {} is not visible to calling user {}",
                      ref,
                      project,
                      userProvider.get().getUserName().orElse("unknown"));
                  return false;
                }
                return true;
              })
          .call();
    } catch (NoSuchProjectException err) {
      stateLog.error(String.format(PROJECT_NOT_AVAILABLE, project), err, states);
    } catch (Exception e) {
      Throwables.throwIfUnchecked(e);
      throw new RuntimeException(e);
    }
    return false;
  }

  private boolean shouldReplicate(Project.NameKey project, ReplicationState... states) {
    try {
      return threadScoper
          .scope(
              () -> {
                ProjectState projectState;
                try {
                  projectState = projectCache.checkedGet(project);
                } catch (IOException e) {
                  return false;
                }
                if (projectState == null) {
                  throw new NoSuchProjectException(project);
                }
                return shouldReplicate(projectState, userProvider.get());
              })
          .call();
    } catch (NoSuchProjectException err) {
      stateLog.error(String.format(PROJECT_NOT_AVAILABLE, project), err, states);
    } catch (Exception e) {
      Throwables.throwIfUnchecked(e);
      throw new RuntimeException(e);
    }
    return false;
  }

  void schedule(Project.NameKey project, String ref, URIish uri, ReplicationState state) {
    schedule(project, ref, uri, state, false);
  }

  void schedule(
      Project.NameKey project, String ref, URIish uri, ReplicationState state, boolean now) {
    if (!shouldReplicate(project, ref, state)) {
      repLog.debug("Not scheduling replication {}:{} => {}", project, ref, uri);
      return;
    }
    repLog.info("scheduling replication {}:{} => {}", project, ref, uri);

    if (!config.replicatePermissions()) {
      PushOne e;
      synchronized (stateLock) {
        e = getPendingPush(uri);
      }
      if (e == null) {
        try (Repository git = gitManager.openRepository(project)) {
          try {
            Ref head = git.exactRef(Constants.HEAD);
            if (head != null
                && head.isSymbolic()
                && RefNames.REFS_CONFIG.equals(head.getLeaf().getName())) {
              return;
            }
          } catch (IOException err) {
            stateLog.error(String.format("cannot check type of project %s", project), err, state);
            return;
          }
        } catch (IOException err) {
          stateLog.error(String.format(PROJECT_NOT_AVAILABLE, project), err, state);
          return;
        }
      }
    }

    synchronized (stateLock) {
      PushOne task = getPendingPush(uri);
      if (task == null) {
        task = opFactory.create(project, uri);
        addRef(task, ref);
        task.addState(ref, state);
        @SuppressWarnings("unused")
        ScheduledFuture<?> ignored =
            pool.schedule(task, now ? 0 : config.getDelay(), TimeUnit.SECONDS);
        pending.put(uri, task);
      } else {
        addRef(task, ref);
        task.addState(ref, state);
      }
      state.increasePushTaskCount(project.get(), ref);
      repLog.info("scheduled {}:{} => {} to run after {}s", project, ref, task, config.getDelay());
    }
  }

  private PushOne getPendingPush(URIish uri) {
    PushOne e = pending.get(uri);
    if (e != null && !e.wasCanceled()) {
      return e;
    }
    return null;
  }

  void pushWasCanceled(PushOne pushOp) {
    synchronized (stateLock) {
      URIish uri = pushOp.getURI();
      pending.remove(uri);
    }
  }

  void scheduleDeleteProject(URIish uri, Project.NameKey project) {
    @SuppressWarnings("unused")
    ScheduledFuture<?> ignored =
        pool.schedule(deleteProjectFactory.create(uri, project), 0, TimeUnit.SECONDS);
  }

  void scheduleUpdateHead(URIish uri, Project.NameKey project, String newHead) {
    @SuppressWarnings("unused")
    ScheduledFuture<?> ignored =
        pool.schedule(updateHeadFactory.create(uri, project, newHead), 0, TimeUnit.SECONDS);
  }

  private void addRef(PushOne e, String ref) {
    e.addRef(ref);
    postReplicationScheduledEvent(e, ref);
  }

  /**
   * It schedules again a PushOp instance.
   *
   * <p>If the reason for rescheduling is to avoid a collision with an in-flight push to the same
   * URI, we don't mark the operation as "retrying," and we schedule using the replication delay,
   * rather than the retry delay. Otherwise, the operation is marked as "retrying" and scheduled to
   * run following the minutes count determined by class attribute retryDelay.
   *
   * <p>In case the PushOp instance to be scheduled has same URI than one marked as "retrying," it
   * adds to the one pending the refs list of the parameter instance.
   *
   * <p>In case the PushOp instance to be scheduled has the same URI as one pending, but not marked
   * "retrying," it indicates the one pending should be canceled when it starts executing, removes
   * it from pending list, and adds its refs to the parameter instance. The parameter instance is
   * scheduled for retry.
   *
   * <p>Notice all operations to indicate a PushOp should be canceled, or it is retrying, or
   * remove/add it from/to pending Map should be protected by synchronizing on the stateLock object.
   *
   * @param pushOp The PushOp instance to be scheduled.
   */
  void reschedule(PushOne pushOp, RetryReason reason) {
    synchronized (stateLock) {
      URIish uri = pushOp.getURI();
      PushOne pendingPushOp = getPendingPush(uri);

      if (pendingPushOp != null) {
        // There is one PushOp instance already pending to same URI.

        if (pendingPushOp.isRetrying()) {
          // The one pending is one already retrying, so it should
          // maintain it and add to it the refs of the one passed
          // as parameter to the method.

          // This scenario would happen if a PushOp has started running
          // and then before it failed due transport exception, another
          // one to same URI started. The first one would fail and would
          // be rescheduled, being present in pending list. When the
          // second one fails, it will also be rescheduled and then,
          // here, find out replication to its URI is already pending
          // for retry (blocking).
          pendingPushOp.addRefs(pushOp.getRefs());
          pendingPushOp.addStates(pushOp.getStates());
          pushOp.removeStates();

        } else {
          // The one pending is one that is NOT retrying, it was just
          // scheduled believing no problem would happen. The one pending
          // should be canceled, and this is done by setting its canceled
          // flag, removing it from pending list, and adding its refs to
          // the pushOp instance that should then, later, in this method,
          // be scheduled for retry.

          // Notice that the PushOp found pending will start running and,
          // when notifying it is starting (with pending lock protection),
          // it will see it was canceled and then it will do nothing with
          // pending list and it will not execute its run implementation.
          pendingPushOp.canceledByReplication();
          pending.remove(uri);

          pushOp.addRefs(pendingPushOp.getRefs());
          pushOp.addStates(pendingPushOp.getStates());
          pendingPushOp.removeStates();
        }
      }

      if (pendingPushOp == null || !pendingPushOp.isRetrying()) {
        pending.put(uri, pushOp);
        switch (reason) {
          case COLLISION:
            @SuppressWarnings("unused")
            ScheduledFuture<?> ignored =
                pool.schedule(pushOp, config.getRescheduleDelay(), TimeUnit.SECONDS);
            break;
          case TRANSPORT_ERROR:
          case REPOSITORY_MISSING:
          default:
            RemoteRefUpdate.Status status =
                RetryReason.REPOSITORY_MISSING.equals(reason)
                    ? NON_EXISTING
                    : REJECTED_OTHER_REASON;
            postReplicationFailedEvent(pushOp, status);
            if (pushOp.setToRetry()) {
              postReplicationScheduledEvent(pushOp);
              replicationTasksStorage.get().reset(pushOp);
              @SuppressWarnings("unused")
              ScheduledFuture<?> ignored2 =
                  pool.schedule(pushOp, config.getRetryDelay(), TimeUnit.MINUTES);
            } else {
              pushOp.canceledByReplication();
              pending.remove(uri);
              stateLog.error(
                  "Push to " + pushOp.getURI() + " cancelled after maximum number of retries",
                  pushOp.getStatesAsArray());
            }
            break;
        }
      }
    }
  }

  RunwayStatus requestRunway(PushOne op) {
    synchronized (stateLock) {
      if (op.wasCanceled()) {
        return RunwayStatus.canceled();
      }
      pending.remove(op.getURI());
      PushOne inFlightOp = inFlight.get(op.getURI());
      if (inFlightOp != null) {
        return RunwayStatus.denied(inFlightOp.getId());
      }
      replicationTasksStorage.get().start(op);
      inFlight.put(op.getURI(), op);
    }
    return RunwayStatus.allowed();
  }

  void notifyFinished(PushOne op) {
    synchronized (stateLock) {
      if (!op.isRetrying()) {
        replicationTasksStorage.get().finish(op);
      }
      inFlight.remove(op.getURI());
    }
  }

<<<<<<< HEAD
=======
  private boolean refHasPendingPush(URIish opUri, String ref) {
    return pushContainsRef(pending.get(opUri), ref) || pushContainsRef(inFlight.get(opUri), ref);
  }

  private boolean pushContainsRef(PushOne op, String ref) {
    return op != null && op.getRefs().contains(ref);
  }

  boolean wouldPush(URIish uri, Project.NameKey project, String ref) {
    return matches(uri, project) && wouldPushProject(project) && wouldPushRef(ref);
  }

>>>>>>> d8557197
  boolean wouldPushProject(Project.NameKey project) {
    if (!shouldReplicate(project)) {
      repLog.debug("Skipping replication of project {}", project.get());
      return false;
    }

    // by default push all projects
    List<String> projects = config.getProjects();
    if (projects.isEmpty()) {
      return true;
    }

    boolean matches = (new ReplicationFilter(projects)).matches(project);
    if (!matches) {
      repLog.debug("Skipping replication of project {}; does not match filter", project.get());
    }
    return matches;
  }

  boolean isSingleProjectMatch() {
    return config.isSingleProjectMatch();
  }

  boolean wouldPushRef(String ref) {
    if (!config.replicatePermissions() && RefNames.REFS_CONFIG.equals(ref)) {
      repLog.debug("Skipping push of ref {}; it is a meta ref", ref);
      return false;
    }
    if (PushOne.ALL_REFS.equals(ref)) {
      return true;
    }
    for (RefSpec s : config.getRemoteConfig().getPushRefSpecs()) {
      if (s.matchSource(ref)) {
        return true;
      }
    }
    repLog.debug("Skipping push of ref {}; it does not match push ref specs", ref);
    return false;
  }

  boolean isCreateMissingRepos() {
    return config.createMissingRepos();
  }

  boolean isReplicatePermissions() {
    return config.replicatePermissions();
  }

  boolean isReplicateProjectDeletions() {
    return config.replicateProjectDeletions();
  }

  private boolean matches(URIish uri, Project.NameKey project) {
    for (URIish configUri : config.getRemoteConfig().getURIs()) {
      URIish projectUri = getURI(configUri, project);
      if (uri.equals(projectUri)) {
        return true;
      }
    }
    return false;
  }

  List<URIish> getURIs(Project.NameKey project, String urlMatch) {
    List<URIish> r = Lists.newArrayListWithCapacity(config.getRemoteConfig().getURIs().size());
    for (URIish configUri : config.getRemoteConfig().getURIs()) {
      URIish uri = getURI(configUri, project);
      if (matches(configUri, urlMatch) || matches(uri, urlMatch)) {
        r.add(uri);
      }
    }
    return r;
  }

  URIish getURI(URIish template, Project.NameKey project) {
    String name = project.get();
    if (needsUrlEncoding(template)) {
      name = encode(name);
    }
    String remoteNameStyle = config.getRemoteNameStyle();
    if (remoteNameStyle.equals("dash")) {
      name = name.replace("/", "-");
    } else if (remoteNameStyle.equals("underscore")) {
      name = name.replace("/", "_");
    } else if (remoteNameStyle.equals("basenameOnly")) {
      name = FilenameUtils.getBaseName(name);
    } else if (!remoteNameStyle.equals("slash")) {
      repLog.debug("Unknown remoteNameStyle: {}, falling back to slash", remoteNameStyle);
    }
    String replacedPath = replaceName(template.getPath(), name, isSingleProjectMatch());
    return (replacedPath != null) ? template.setPath(replacedPath) : template;
  }

  static boolean needsUrlEncoding(URIish uri) {
    return "http".equalsIgnoreCase(uri.getScheme())
        || "https".equalsIgnoreCase(uri.getScheme())
        || "amazon-s3".equalsIgnoreCase(uri.getScheme());
  }

  static String encode(String str) {
    try {
      // Some cleanup is required. The '/' character is always encoded as %2F
      // however remote servers will expect it to be not encoded as part of the
      // path used to the repository. Space is incorrectly encoded as '+' for this
      // context. In the path part of a URI space should be %20, but in form data
      // space is '+'. Our cleanup replace fixes these two issues.
      return URLEncoder.encode(str, "UTF-8").replaceAll("%2[fF]", "/").replace("+", "%20");
    } catch (UnsupportedEncodingException e) {
      throw new RuntimeException(e);
    }
  }

  ImmutableList<String> getAdminUrls() {
    return config.getAdminUrls();
  }

  ImmutableList<String> getUrls() {
    return config.getUrls();
  }

  ImmutableList<String> getAuthGroupNames() {
    return config.getAuthGroupNames();
  }

  ImmutableList<String> getProjects() {
    return config.getProjects();
  }

  int getLockErrorMaxRetries() {
    return config.getLockErrorMaxRetries();
  }

  String getRemoteConfigName() {
    return config.getRemoteConfig().getName();
  }

  public int getMaxRetries() {
    return config.getMaxRetries();
  }

  public int getDrainQueueAttempts() {
    return config.getDrainQueueAttempts();
  }

  public int getReplicationDelaySeconds() {
    return config.getDelay() * 1000;
  }

  int getSlowLatencyThreshold() {
    return config.getSlowLatencyThreshold();
  }

  private static boolean matches(URIish uri, String urlMatch) {
    if (urlMatch == null || urlMatch.equals("") || urlMatch.equals("*")) {
      return true;
    }
    return uri.toString().contains(urlMatch);
  }

  private void postReplicationScheduledEvent(PushOne pushOp) {
    postReplicationScheduledEvent(pushOp, null);
  }

  private void postReplicationScheduledEvent(PushOne pushOp, String inputRef) {
    Set<String> refs = inputRef == null ? pushOp.getRefs() : ImmutableSet.of(inputRef);
    Project.NameKey project = pushOp.getProjectNameKey();
    String targetNode = resolveNodeName(pushOp.getURI());
    for (String ref : refs) {
      ReplicationScheduledEvent event =
          new ReplicationScheduledEvent(project.get(), ref, targetNode);
      try {
        eventDispatcher.get().postEvent(BranchNameKey.create(project, ref), event);
      } catch (PermissionBackendException e) {
        repLog.error("error posting event", e);
      }
    }
  }

  private void postReplicationFailedEvent(PushOne pushOp, RemoteRefUpdate.Status status) {
    Project.NameKey project = pushOp.getProjectNameKey();
    String targetNode = resolveNodeName(pushOp.getURI());
    for (String ref : pushOp.getRefs()) {
      RefReplicatedEvent event =
          new RefReplicatedEvent(project.get(), ref, targetNode, RefPushResult.FAILED, status);
      try {
        eventDispatcher.get().postEvent(BranchNameKey.create(project, ref), event);
      } catch (PermissionBackendException e) {
        repLog.error("error posting event", e);
      }
    }
  }
}<|MERGE_RESOLUTION|>--- conflicted
+++ resolved
@@ -595,8 +595,6 @@
     }
   }
 
-<<<<<<< HEAD
-=======
   private boolean refHasPendingPush(URIish opUri, String ref) {
     return pushContainsRef(pending.get(opUri), ref) || pushContainsRef(inFlight.get(opUri), ref);
   }
@@ -609,7 +607,6 @@
     return matches(uri, project) && wouldPushProject(project) && wouldPushRef(ref);
   }
 
->>>>>>> d8557197
   boolean wouldPushProject(Project.NameKey project) {
     if (!shouldReplicate(project)) {
       repLog.debug("Skipping replication of project {}", project.get());
