--- conflicted
+++ resolved
@@ -649,34 +649,10 @@
 
   List<URIish> getURIs(Project.NameKey project, String urlMatch) {
     List<URIish> r = Lists.newArrayListWithCapacity(config.getRemoteConfig().getURIs().size());
-<<<<<<< HEAD
-    for (URIish uri : config.getRemoteConfig().getURIs()) {
-      if (matches(uri, urlMatch)) {
-        String name = project.get();
-        if (needsUrlEncoding(uri)) {
-          name = encode(name);
-        }
-        String remoteNameStyle = config.getRemoteNameStyle();
-        if (remoteNameStyle.equals("dash")) {
-          name = name.replace("/", "-");
-        } else if (remoteNameStyle.equals("underscore")) {
-          name = name.replace("/", "_");
-        } else if (remoteNameStyle.equals("basenameOnly")) {
-          name = FilenameUtils.getBaseName(name);
-        } else if (!remoteNameStyle.equals("slash")) {
-          repLog.debug("Unknown remoteNameStyle: {}, falling back to slash", remoteNameStyle);
-        }
-        String replacedPath = replaceName(uri.getPath(), name, config.isSingleProjectMatch());
-        if (replacedPath != null) {
-          uri = uri.setPath(replacedPath);
-          r.add(uri);
-        }
-=======
     for (URIish configUri : config.getRemoteConfig().getURIs()) {
       URIish uri = getURI(configUri, project);
       if (matches(configUri, urlMatch) || matches(uri, urlMatch)) {
         r.add(uri);
->>>>>>> 8a3dacf6
       }
     }
     return r;
