--- conflicted
+++ resolved
@@ -236,17 +236,14 @@
   public int shutdown() {
     int cnt = 0;
     if (pool != null) {
-<<<<<<< HEAD
       synchronized (stateLock) {
         int numPending = pending.size();
         int numInFlight = inFlight.size();
 
         if (numPending > 0 || numInFlight > 0) {
-          repLog.warn(
-              "Cancelling replication events (pending={}, inFlight={}) for destination {}",
-              numPending,
-              numInFlight,
-              getRemoteConfigName());
+          repLog.atWarning().log(
+              "Cancelling replication events (pending=%d, inFlight=%d) for destination %s",
+              numPending, numInFlight, getRemoteConfigName());
 
           foreachPushOp(
               pending,
@@ -266,26 +263,6 @@
         cnt = pool.shutdownNow().size();
         pool = null;
       }
-=======
-      repLog.atWarning().log("Cancelling replication events");
-
-      foreachPushOp(
-          pending,
-          push -> {
-            push.cancel();
-            return null;
-          });
-      pending.clear();
-      foreachPushOp(
-          inFlight,
-          push -> {
-            push.setCanceledWhileRunning();
-            return null;
-          });
-      inFlight.clear();
-      cnt = pool.shutdownNow().size();
-      pool = null;
->>>>>>> 7649b84b
     }
     return cnt;
   }
@@ -328,64 +305,28 @@
     try {
       return threadScoper
           .scope(
-<<<<<<< HEAD
               () -> {
                 ProjectState projectState;
                 try {
                   projectState = projectCache.checkedGet(project);
                 } catch (IOException e) {
+                  repLog.atWarning().withCause(e).log(
+                      "Error reading project %s from cache", project);
                   return false;
                 }
                 if (projectState == null) {
+                  repLog.atFine().log("Project %s does not exist", project);
                   throw new NoSuchProjectException(project);
                 }
                 if (!projectState.statePermitsRead()) {
+                  repLog.atFine().log("Project %s does not permit read", project);
                   return false;
                 }
                 if (!shouldReplicate(projectState, userProvider.get())) {
+                  repLog.atFine().log("Project %s should not be replicated", project);
                   return false;
                 }
                 if (PushOne.ALL_REFS.equals(ref)) {
-=======
-              new Callable<Boolean>() {
-                @Override
-                public Boolean call() throws NoSuchProjectException, PermissionBackendException {
-                  ProjectState projectState;
-                  try {
-                    projectState = projectCache.checkedGet(project);
-                  } catch (IOException e) {
-                    repLog.atWarning().withCause(e).log(
-                        "Error reading project %s from cache", project);
-                    return false;
-                  }
-                  if (projectState == null) {
-                    repLog.atFine().log("Project %s does not exist", project);
-                    throw new NoSuchProjectException(project);
-                  }
-                  if (!projectState.statePermitsRead()) {
-                    repLog.atFine().log("Project %s does not permit read", project);
-                    return false;
-                  }
-                  if (!shouldReplicate(projectState, userProvider.get())) {
-                    repLog.atFine().log("Project %s should not be replicated", project);
-                    return false;
-                  }
-                  if (PushOne.ALL_REFS.equals(ref)) {
-                    return true;
-                  }
-                  try {
-                    permissionBackend
-                        .user(userProvider.get())
-                        .project(project)
-                        .ref(ref)
-                        .check(RefPermission.READ);
-                  } catch (AuthException e) {
-                    repLog.atFine().log(
-                        "Ref %s on project %s is not visible to calling user",
-                        ref, project, userProvider.get().getUserName().orElse("unknown"));
-                    return false;
-                  }
->>>>>>> 7649b84b
                   return true;
                 }
                 try {
@@ -395,6 +336,9 @@
                       .ref(ref)
                       .check(RefPermission.READ);
                 } catch (AuthException e) {
+                  repLog.atFine().log(
+                      "Ref %s on project %s is not visible to calling user",
+                      ref, project, userProvider.get().getUserName().orElse("unknown"));
                   return false;
                 }
                 return true;
