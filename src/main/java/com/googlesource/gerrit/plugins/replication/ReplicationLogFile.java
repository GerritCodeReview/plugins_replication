--- conflicted
+++ resolved
@@ -27,11 +27,7 @@
 
   private final SystemLog systemLog;
   private final ServerInformation serverInfo;
-<<<<<<< HEAD
-  private static boolean started = false;
-=======
   private static boolean started;
->>>>>>> 44b951dd
 
   @Inject
   public ReplicationLogFile(final SystemLog systemLog,
