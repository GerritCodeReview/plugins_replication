--- conflicted
+++ resolved
@@ -198,32 +198,19 @@
           continue;
         }
 
-<<<<<<< HEAD
         if (!isGerrit(uri)) {
           String path =
               replaceName(uri.getPath(), projectName.get(), config.isSingleProjectMatch());
           if (path == null) {
-            repLog.warn(String.format("adminURL %s does not contain ${name}", uri));
+            repLog.warn("adminURL {} does not contain ${name}", uri);
             continue;
           }
 
           uri = uri.setPath(path);
           if (!isSSH(uri)) {
-            repLog.warn(String.format("adminURL '%s' is invalid: only SSH is supported", uri));
+            repLog.warn("adminURL '{}' is invalid: only SSH is supported", uri);
             continue;
           }
-=======
-        String path = replaceName(uri.getPath(), projectName.get(), config.isSingleProjectMatch());
-        if (path == null) {
-          repLog.warn("adminURL {} does not contain ${name}", uri);
-          continue;
-        }
-
-        uri = uri.setPath(path);
-        if (!isSSH(uri)) {
-          repLog.warn("adminURL '{}' is invalid: only SSH is supported", uri);
-          continue;
->>>>>>> 454bfe42
         }
         uris.add(uri);
         adminURLUsed = true;
@@ -287,12 +274,8 @@
     }
     OutputStream errStream = sshHelper.newErrorBufferStream();
     try {
-<<<<<<< HEAD
       sshHelper.executeRemoteSsh(uri, cmd, errStream);
-=======
-      executeRemoteSsh(uri, cmd, errStream);
       repLog.info("Created remote repository: {}", uri);
->>>>>>> 454bfe42
     } catch (IOException e) {
       repLog.error(
           "Error creating remote repository at {}:\n"
@@ -356,12 +339,8 @@
     String cmd = "rm -rf " + quotedPath;
     OutputStream errStream = sshHelper.newErrorBufferStream();
     try {
-<<<<<<< HEAD
       sshHelper.executeRemoteSsh(uri, cmd, errStream);
-=======
-      executeRemoteSsh(uri, cmd, errStream);
       repLog.info("Deleted remote repository: {}", uri);
->>>>>>> 454bfe42
     } catch (IOException e) {
       repLog.error(
           "Error deleting remote repository at {}:\n"
