// Copyright (C) 2009 The Android Open Source Project
//
// Licensed under the Apache License, Version 2.0 (the "License");
// you may not use this file except in compliance with the License.
// You may obtain a copy of the License at
//
// http://www.apache.org/licenses/LICENSE-2.0
//
// Unless required by applicable law or agreed to in writing, software
// distributed under the License is distributed on an "AS IS" BASIS,
// WITHOUT WARRANTIES OR CONDITIONS OF ANY KIND, either express or implied.
// See the License for the specific language governing permissions and
// limitations under the License.

package com.googlesource.gerrit.plugins.replication;

import static java.util.concurrent.TimeUnit.SECONDS;

import com.google.auto.value.AutoValue;
import com.google.common.annotations.VisibleForTesting;
import com.google.common.collect.Queues;
import com.google.gerrit.common.UsedAt;
import com.google.gerrit.entities.Project;
import com.google.gerrit.extensions.events.GitReferenceUpdatedListener;
import com.google.gerrit.extensions.events.HeadUpdatedListener;
import com.google.gerrit.extensions.events.LifecycleListener;
import com.google.gerrit.extensions.events.ProjectDeletedListener;
import com.google.gerrit.extensions.registration.DynamicItem;
import com.google.gerrit.server.events.EventDispatcher;
import com.google.gerrit.server.git.WorkQueue;
import com.google.gerrit.util.logging.NamedFluentLogger;
import com.google.inject.Inject;
import com.google.inject.Provider;
import com.googlesource.gerrit.plugins.replication.PushResultProcessing.GitUpdateProcessing;
import com.googlesource.gerrit.plugins.replication.ReplicationConfig.FilterType;
import com.googlesource.gerrit.plugins.replication.ReplicationTasksStorage.ReplicateRefUpdate;
import java.net.URISyntaxException;
import java.util.HashSet;
import java.util.Optional;
import java.util.Queue;
import java.util.Set;
import java.util.concurrent.ScheduledFuture;
import java.util.concurrent.ScheduledThreadPoolExecutor;
import org.eclipse.jgit.transport.URIish;

/** Manages automatic replication to remote repositories. */
public class ReplicationQueue
    implements ObservableQueue,
        LifecycleListener,
        GitReferenceUpdatedListener,
        ProjectDeletedListener,
        HeadUpdatedListener {
  static final String REPLICATION_LOG_NAME = "replication_log";
  static final NamedFluentLogger repLog = NamedFluentLogger.forName(REPLICATION_LOG_NAME);

  private final ReplicationStateListener stateLog;

  private final ReplicationConfig replConfig;
  private final WorkQueue workQueue;
  private final DynamicItem<EventDispatcher> dispatcher;
  private final Provider<ReplicationDestinations> destinations; // For Guice circular dependency
  private final ReplicationTasksStorage replicationTasksStorage;
  private volatile boolean running;
  private volatile boolean replaying;
  private final Queue<ReferenceUpdatedEvent> beforeStartupEventsQueue;
  private Distributor distributor;

  @Inject
  ReplicationQueue(
      ReplicationConfig rc,
      WorkQueue wq,
      Provider<ReplicationDestinations> rd,
      DynamicItem<EventDispatcher> dis,
      ReplicationStateListeners sl,
      ReplicationTasksStorage rts) {
    replConfig = rc;
    workQueue = wq;
    dispatcher = dis;
    destinations = rd;
    stateLog = sl;
    replicationTasksStorage = rts;
    beforeStartupEventsQueue = Queues.newConcurrentLinkedQueue();
  }

  @Override
  public void start() {
    if (!running) {
      destinations.get().startup(workQueue);
      running = true;
      replicationTasksStorage.resetAll();
      firePendingEvents();
      fireBeforeStartupEvents();
      distributor = new Distributor(workQueue);
    }
  }

  @Override
  public void stop() {
    running = false;
    distributor.stop();
    int discarded = destinations.get().shutdown();
    if (discarded > 0) {
      repLog.atWarning().log("Canceled %d replication events during shutdown", discarded);
    }
  }

  @Override
  public boolean isRunning() {
    return running;
  }

  @Override
  public boolean isReplaying() {
    return replaying;
  }

  void scheduleFullSync(Project.NameKey project, String urlMatch, ReplicationState state) {
    scheduleFullSync(project, urlMatch, state, false);
  }

  @VisibleForTesting
  public void scheduleFullSync(
      Project.NameKey project, String urlMatch, ReplicationState state, boolean now) {
    fire(project, urlMatch, PushOne.ALL_REFS, state, now, false);
  }

  @Override
  public void onGitReferenceUpdated(GitReferenceUpdatedListener.Event event) {
    fire(event.getProjectName(), event.getRefName(), false);
  }

  private void fire(String projectName, String refName, boolean isPersisted) {
    ReplicationState state = new ReplicationState(new GitUpdateProcessing(dispatcher.get()));
    fire(Project.nameKey(projectName), null, refName, state, false, isPersisted);
    state.markAllPushTasksScheduled();
  }

  private void fire(
      Project.NameKey project,
      String urlMatch,
      String refName,
      ReplicationState state,
      boolean now,
      boolean isPersisted) {
    if (!running) {
      stateLog.warn(
          "Replication plugin did not finish startup before event, event replication is postponed",
          state);
      beforeStartupEventsQueue.add(ReferenceUpdatedEvent.create(project.get(), refName));
      return;
    }

    for (Destination cfg : destinations.get().getAll(FilterType.ALL)) {
      pushReference(cfg, project, urlMatch, refName, state, now, isPersisted);
    }
  }

  private void fire(URIish uri, Project.NameKey project, String refName) {
    ReplicationState state = new ReplicationState(new GitUpdateProcessing(dispatcher.get()));
    for (Destination dest : destinations.get().getDestinations(uri, project, refName)) {
      dest.schedule(project, refName, uri, state);
    }
    state.markAllPushTasksScheduled();
  }

  @UsedAt(UsedAt.Project.COLLABNET)
  public void pushReference(Destination cfg, Project.NameKey project, String refName) {
    pushReference(cfg, project, null, refName, null, true, false);
  }

  private void pushReference(
      Destination cfg,
      Project.NameKey project,
      String urlMatch,
      String refName,
      ReplicationState state,
      boolean now,
      boolean isPersisted) {
    boolean withoutState = state == null;
    if (withoutState) {
      state = new ReplicationState(new GitUpdateProcessing(dispatcher.get()));
    }
    if (cfg.wouldPushProject(project) && cfg.wouldPushRef(refName)) {
      for (URIish uri : cfg.getURIs(project, urlMatch)) {
        if (!isPersisted) {
          replicationTasksStorage.create(
              new ReplicateRefUpdate(project.get(), refName, uri, cfg.getRemoteConfigName()));
        }
        cfg.schedule(project, refName, uri, state, now);
      }
    } else {
      repLog.atFine().log("Skipping ref %s on project %s", refName, project.get());
    }
    if (withoutState) {
      state.markAllPushTasksScheduled();
    }
  }

  private void firePendingEvents() {
    replaying = true;
    try {
      replaying = true;
      for (ReplicationTasksStorage.ReplicateRefUpdate t : replicationTasksStorage.listWaiting()) {
<<<<<<< HEAD
        String eventKey = String.format("%s:%s", t.project, t.ref);
        if (!eventsReplayed.contains(eventKey)) {
          repLog.atInfo().log("Firing pending task %s", eventKey);
          fire(t.project, t.ref, true);
          eventsReplayed.add(eventKey);
=======
        if (t == null) {
          repLog.warn("Encountered null replication event in ReplicationTasksStorage");
          continue;
        }
        try {
          fire(new URIish(t.uri), Project.nameKey(t.project), t.ref);
        } catch (URISyntaxException e) {
          repLog.error("Encountered malformed URI for persisted event %s", t);
>>>>>>> a2f3dba7
        }
      }
    } finally {
      replaying = false;
    }
  }

  private void pruneCompleted() {
    // Queue tasks have wrappers around them so workQueue.getTasks() does not return the PushOnes.
    // We also cannot access them by taskId since PushOnes don't have a taskId, they do have
    // and Id, but it not the id assigned to the task in the queues. The tasks in the queue
    // do use the same name as returned by toString() though, so that be used to correlate
    // PushOnes with queue tasks despite their wrappers.
    Set<String> prunableTaskNames = new HashSet<>();
    for (Destination destination : destinations.get().getAll(FilterType.ALL)) {
      prunableTaskNames.addAll(destination.getPrunableTaskNames());
    }

    for (WorkQueue.Task<?> task : workQueue.getTasks()) {
      WorkQueue.Task.State state = task.getState();
      if (state == WorkQueue.Task.State.SLEEPING || state == WorkQueue.Task.State.READY) {
        if (task instanceof WorkQueue.ProjectTask) {
          if (prunableTaskNames.contains(task.toString())) {
            repLog.atFine().log("Pruning externally completed task: %s", task);
            task.cancel(false);
          }
        }
      }
    }
  }

  @Override
  public void onProjectDeleted(ProjectDeletedListener.Event event) {
    Project.NameKey p = Project.nameKey(event.getProjectName());
    destinations.get().getURIs(Optional.empty(), p, FilterType.PROJECT_DELETION).entries().stream()
        .forEach(e -> e.getKey().scheduleDeleteProject(e.getValue(), p));
  }

  @Override
  public void onHeadUpdated(HeadUpdatedListener.Event event) {
    Project.NameKey p = Project.nameKey(event.getProjectName());
    destinations.get().getURIs(Optional.empty(), p, FilterType.ALL).entries().stream()
        .forEach(e -> e.getKey().scheduleUpdateHead(e.getValue(), p, event.getNewHeadName()));
  }

  private void fireBeforeStartupEvents() {
    Set<String> eventsReplayed = new HashSet<>();
    for (ReferenceUpdatedEvent event : beforeStartupEventsQueue) {
      String eventKey = String.format("%s:%s", event.projectName(), event.refName());
      if (!eventsReplayed.contains(eventKey)) {
        repLog.atInfo().log("Firing pending task %s", event);
        fire(event.projectName(), event.refName(), false);
        eventsReplayed.add(eventKey);
      }
    }
  }

  @AutoValue
  abstract static class ReferenceUpdatedEvent {

    static ReferenceUpdatedEvent create(String projectName, String refName) {
      return new AutoValue_ReplicationQueue_ReferenceUpdatedEvent(projectName, refName);
    }

    public abstract String projectName();

    public abstract String refName();
  }

  protected class Distributor implements WorkQueue.CancelableRunnable {
    public ScheduledThreadPoolExecutor executor;
    public ScheduledFuture<?> future;

    public Distributor(WorkQueue wq) {
      int distributionInterval = replConfig.getDistributionInterval();
      if (distributionInterval > 0) {
        executor = wq.createQueue(1, "Replication Distribution", false);
        future =
            executor.scheduleWithFixedDelay(
                this, distributionInterval, distributionInterval, SECONDS);
      }
    }

    @Override
    public void run() {
      if (!running) {
        return;
      }
      try {
        firePendingEvents();
        pruneCompleted();
      } catch (Exception e) {
        repLog.atSevere().withCause(e).log("error distributing tasks");
      }
    }

    @Override
    public void cancel() {
      future.cancel(true);
    }

    public void stop() {
      if (executor != null) {
        cancel();
        executor.getQueue().remove(this);
      }
    }

    @Override
    public String toString() {
      return "Replication Distributor";
    }
  }
}<|MERGE_RESOLUTION|>--- conflicted
+++ resolved
@@ -201,22 +201,14 @@
     try {
       replaying = true;
       for (ReplicationTasksStorage.ReplicateRefUpdate t : replicationTasksStorage.listWaiting()) {
-<<<<<<< HEAD
-        String eventKey = String.format("%s:%s", t.project, t.ref);
-        if (!eventsReplayed.contains(eventKey)) {
-          repLog.atInfo().log("Firing pending task %s", eventKey);
-          fire(t.project, t.ref, true);
-          eventsReplayed.add(eventKey);
-=======
         if (t == null) {
-          repLog.warn("Encountered null replication event in ReplicationTasksStorage");
+          repLog.atWarning().log("Encountered null replication event in ReplicationTasksStorage");
           continue;
         }
         try {
           fire(new URIish(t.uri), Project.nameKey(t.project), t.ref);
         } catch (URISyntaxException e) {
-          repLog.error("Encountered malformed URI for persisted event %s", t);
->>>>>>> a2f3dba7
+          repLog.atSevere().withCause(e).log("Encountered malformed URI for persisted event %s", t);
         }
       }
     } finally {
