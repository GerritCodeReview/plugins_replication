// Copyright (C) 2009 The Android Open Source Project
//
// Licensed under the Apache License, Version 2.0 (the "License");
// you may not use this file except in compliance with the License.
// You may obtain a copy of the License at
//
// http://www.apache.org/licenses/LICENSE-2.0
//
// Unless required by applicable law or agreed to in writing, software
// distributed under the License is distributed on an "AS IS" BASIS,
// WITHOUT WARRANTIES OR CONDITIONS OF ANY KIND, either express or implied.
// See the License for the specific language governing permissions and
// limitations under the License.

package com.googlesource.gerrit.plugins.replication;

import com.google.auto.value.AutoValue;
import com.google.common.annotations.VisibleForTesting;
import com.google.common.collect.Queues;
import com.google.gerrit.entities.Project;
import com.google.gerrit.extensions.events.GitReferenceUpdatedListener;
import com.google.gerrit.extensions.events.HeadUpdatedListener;
import com.google.gerrit.extensions.events.LifecycleListener;
import com.google.gerrit.extensions.events.ProjectDeletedListener;
import com.google.gerrit.extensions.registration.DynamicItem;
import com.google.gerrit.server.events.EventDispatcher;
import com.google.gerrit.server.git.WorkQueue;
import com.google.inject.Inject;
import com.google.inject.Provider;
import com.googlesource.gerrit.plugins.replication.PushResultProcessing.GitUpdateProcessing;
import com.googlesource.gerrit.plugins.replication.ReplicationConfig.FilterType;
import com.googlesource.gerrit.plugins.replication.ReplicationTasksStorage.ReplicateRefUpdate;
import java.util.HashSet;
import java.util.Optional;
import java.util.Queue;
import java.util.Set;
import org.eclipse.jgit.transport.URIish;
import org.slf4j.Logger;
import org.slf4j.LoggerFactory;

/** Manages automatic replication to remote repositories. */
public class ReplicationQueue
    implements ObservableQueue,
        LifecycleListener,
        GitReferenceUpdatedListener,
        ProjectDeletedListener,
        HeadUpdatedListener {
  static final String REPLICATION_LOG_NAME = "replication_log";
  static final Logger repLog = LoggerFactory.getLogger(REPLICATION_LOG_NAME);

  private final ReplicationStateListener stateLog;

  private final WorkQueue workQueue;
  private final DynamicItem<EventDispatcher> dispatcher;
  private final Provider<ReplicationDestinations> destinations; // For Guice circular dependency
  private final ReplicationTasksStorage replicationTasksStorage;
  private volatile boolean running;
  private volatile boolean replaying;
  private final Queue<ReferenceUpdatedEvent> beforeStartupEventsQueue;

  @Inject
  ReplicationQueue(
      WorkQueue wq,
      Provider<ReplicationDestinations> rd,
      DynamicItem<EventDispatcher> dis,
      ReplicationStateListeners sl,
      ReplicationTasksStorage rts) {
    workQueue = wq;
    dispatcher = dis;
    destinations = rd;
    stateLog = sl;
    replicationTasksStorage = rts;
    beforeStartupEventsQueue = Queues.newConcurrentLinkedQueue();
  }

  @Override
  public void start() {
    if (!running) {
      destinations.get().startup(workQueue);
      running = true;
      replicationTasksStorage.resetAll();
      firePendingEvents();
      fireBeforeStartupEvents();
    }
  }

  @Override
  public void stop() {
    running = false;
    int discarded = destinations.get().shutdown();
    if (discarded > 0) {
      repLog.warn("Canceled {} replication events during shutdown", discarded);
    }
  }

  @Override
  public boolean isRunning() {
    return running;
  }

  @Override
  public boolean isReplaying() {
    return replaying;
  }

  void scheduleFullSync(Project.NameKey project, String urlMatch, ReplicationState state) {
    scheduleFullSync(project, urlMatch, state, false);
  }

  @VisibleForTesting
  public void scheduleFullSync(
      Project.NameKey project, String urlMatch, ReplicationState state, boolean now) {
    fire(project, urlMatch, PushOne.ALL_REFS, state, now);
  }

  @Override
  public void onGitReferenceUpdated(GitReferenceUpdatedListener.Event event) {
    fire(event.getProjectName(), event.getRefName());
  }

  private void fire(String projectName, String refName) {
    ReplicationState state = new ReplicationState(new GitUpdateProcessing(dispatcher.get()));
    fire(Project.nameKey(projectName), null, refName, state, false);
    state.markAllPushTasksScheduled();
  }

  private void fire(
      Project.NameKey project,
      String urlMatch,
      String refName,
      ReplicationState state,
      boolean now) {
    if (!running) {
      stateLog.warn(
          "Replication plugin did not finish startup before event, event replication is postponed",
          state);
      beforeStartupEventsQueue.add(ReferenceUpdatedEvent.create(project.get(), refName));
      return;
    }

    for (Destination cfg : destinations.get().getAll(FilterType.ALL)) {
      if (cfg.wouldPushProject(project) && cfg.wouldPushRef(refName)) {
        for (URIish uri : cfg.getURIs(project, urlMatch)) {
          replicationTasksStorage.create(
              new ReplicateRefUpdate(project.get(), refName, uri, cfg.getRemoteConfigName()));
          cfg.schedule(project, refName, uri, state, now);
        }
      } else {
        repLog.atFine().log("Skipping ref %s on project %s", refName, project.get());
      }
<<<<<<< HEAD
=======
    } else {
      repLog.debug("Skipping ref {} on project {}", refName, project.get());
    }

    if (withoutState) {
      state.markAllPushTasksScheduled();
>>>>>>> 8060f5f7
    }
  }

  private void firePendingEvents() {
    replaying = true;
    try {
      Set<String> eventsReplayed = new HashSet<>();
      replaying = true;
<<<<<<< HEAD
      for (ReplicationTasksStorage.ReplicateRefUpdate t : replicationTasksStorage.listWaiting()) {
        String eventKey = String.format("%s:%s", t.project, t.ref);
        if (!eventsReplayed.contains(eventKey)) {
          repLog.atInfo().log("Firing pending task %s", eventKey);
          fire(t.project, t.ref);
=======
      for (ReplicationTasksStorage.ReplicateRefUpdate t : replicationTasksStorage.list()) {
        if (t == null) {
          repLog.warn("Encountered null replication event in ReplicationTasksStorage");
          continue;
        }
        String eventKey = String.format("%s:%s", t.project, t.ref);
        if (!eventsReplayed.contains(eventKey)) {
          repLog.info("Firing pending task {}", eventKey);
          onGitReferenceUpdated(t.project, t.ref);
>>>>>>> 8060f5f7
          eventsReplayed.add(eventKey);
        }
      }
    } finally {
      replaying = false;
    }
  }

  @Override
  public void onProjectDeleted(ProjectDeletedListener.Event event) {
    Project.NameKey p = Project.nameKey(event.getProjectName());
    destinations.get().getURIs(Optional.empty(), p, FilterType.PROJECT_DELETION).entries().stream()
        .forEach(e -> e.getKey().scheduleDeleteProject(e.getValue(), p));
  }

  @Override
  public void onHeadUpdated(HeadUpdatedListener.Event event) {
    Project.NameKey p = Project.nameKey(event.getProjectName());
    destinations.get().getURIs(Optional.empty(), p, FilterType.ALL).entries().stream()
        .forEach(e -> e.getKey().scheduleUpdateHead(e.getValue(), p, event.getNewHeadName()));
  }

  private void fireBeforeStartupEvents() {
    Set<String> eventsReplayed = new HashSet<>();
    for (ReferenceUpdatedEvent event : beforeStartupEventsQueue) {
      String eventKey = String.format("%s:%s", event.projectName(), event.refName());
      if (!eventsReplayed.contains(eventKey)) {
<<<<<<< HEAD
        repLog.atInfo().log("Firing pending task %s", event);
        fire(event.projectName(), event.refName());
=======
        repLog.info("Firing pending task {}", event);
        onGitReferenceUpdated(event.projectName(), event.refName());
>>>>>>> 8060f5f7
        eventsReplayed.add(eventKey);
      }
    }
  }

  @AutoValue
  abstract static class ReferenceUpdatedEvent {

    static ReferenceUpdatedEvent create(String projectName, String refName) {
      return new AutoValue_ReplicationQueue_ReferenceUpdatedEvent(projectName, refName);
    }

    public abstract String projectName();

    public abstract String refName();
  }
}<|MERGE_RESOLUTION|>--- conflicted
+++ resolved
@@ -146,17 +146,8 @@
           cfg.schedule(project, refName, uri, state, now);
         }
       } else {
-        repLog.atFine().log("Skipping ref %s on project %s", refName, project.get());
+        repLog.debug("Skipping ref {} on project {}", refName, project.get());
       }
-<<<<<<< HEAD
-=======
-    } else {
-      repLog.debug("Skipping ref {} on project {}", refName, project.get());
-    }
-
-    if (withoutState) {
-      state.markAllPushTasksScheduled();
->>>>>>> 8060f5f7
     }
   }
 
@@ -165,23 +156,11 @@
     try {
       Set<String> eventsReplayed = new HashSet<>();
       replaying = true;
-<<<<<<< HEAD
       for (ReplicationTasksStorage.ReplicateRefUpdate t : replicationTasksStorage.listWaiting()) {
         String eventKey = String.format("%s:%s", t.project, t.ref);
         if (!eventsReplayed.contains(eventKey)) {
-          repLog.atInfo().log("Firing pending task %s", eventKey);
+          repLog.info("Firing pending task {}", eventKey);
           fire(t.project, t.ref);
-=======
-      for (ReplicationTasksStorage.ReplicateRefUpdate t : replicationTasksStorage.list()) {
-        if (t == null) {
-          repLog.warn("Encountered null replication event in ReplicationTasksStorage");
-          continue;
-        }
-        String eventKey = String.format("%s:%s", t.project, t.ref);
-        if (!eventsReplayed.contains(eventKey)) {
-          repLog.info("Firing pending task {}", eventKey);
-          onGitReferenceUpdated(t.project, t.ref);
->>>>>>> 8060f5f7
           eventsReplayed.add(eventKey);
         }
       }
@@ -209,13 +188,8 @@
     for (ReferenceUpdatedEvent event : beforeStartupEventsQueue) {
       String eventKey = String.format("%s:%s", event.projectName(), event.refName());
       if (!eventsReplayed.contains(eventKey)) {
-<<<<<<< HEAD
-        repLog.atInfo().log("Firing pending task %s", event);
+        repLog.info("Firing pending task {}", event);
         fire(event.projectName(), event.refName());
-=======
-        repLog.info("Firing pending task {}", event);
-        onGitReferenceUpdated(event.projectName(), event.refName());
->>>>>>> 8060f5f7
         eventsReplayed.add(eventKey);
       }
     }
