// Copyright (C) 2009 The Android Open Source Project
//
// Licensed under the Apache License, Version 2.0 (the "License");
// you may not use this file except in compliance with the License.
// You may obtain a copy of the License at
//
// http://www.apache.org/licenses/LICENSE-2.0
//
// Unless required by applicable law or agreed to in writing, software
// distributed under the License is distributed on an "AS IS" BASIS,
// WITHOUT WARRANTIES OR CONDITIONS OF ANY KIND, either express or implied.
// See the License for the specific language governing permissions and
// limitations under the License.

package com.googlesource.gerrit.plugins.replication;

import com.google.auto.value.AutoValue;
import com.google.common.annotations.VisibleForTesting;
import com.google.common.collect.Queues;
import com.google.gerrit.entities.Project;
import com.google.gerrit.extensions.events.GitReferenceUpdatedListener;
import com.google.gerrit.extensions.events.HeadUpdatedListener;
import com.google.gerrit.extensions.events.LifecycleListener;
import com.google.gerrit.extensions.events.ProjectDeletedListener;
import com.google.gerrit.extensions.registration.DynamicItem;
import com.google.gerrit.server.events.EventDispatcher;
import com.google.gerrit.server.git.WorkQueue;
import com.google.gerrit.util.logging.NamedFluentLogger;
import com.google.inject.Inject;
import com.google.inject.Provider;
import com.googlesource.gerrit.plugins.replication.PushResultProcessing.GitUpdateProcessing;
import com.googlesource.gerrit.plugins.replication.ReplicationConfig.FilterType;
import com.googlesource.gerrit.plugins.replication.ReplicationTasksStorage.ReplicateRefUpdate;
import java.util.HashSet;
import java.util.Optional;
import java.util.Queue;
import java.util.Set;
import org.eclipse.jgit.transport.URIish;

/** Manages automatic replication to remote repositories. */
public class ReplicationQueue
    implements ObservableQueue,
        LifecycleListener,
        GitReferenceUpdatedListener,
        ProjectDeletedListener,
        HeadUpdatedListener {
  static final String REPLICATION_LOG_NAME = "replication_log";
  static final NamedFluentLogger repLog = NamedFluentLogger.forName(REPLICATION_LOG_NAME);

  private final ReplicationStateListener stateLog;

  private final WorkQueue workQueue;
  private final DynamicItem<EventDispatcher> dispatcher;
  private final Provider<ReplicationDestinations> destinations; // For Guice circular dependency
  private final ReplicationTasksStorage replicationTasksStorage;
  private volatile boolean running;
  private volatile boolean replaying;
  private final Queue<ReferenceUpdatedEvent> beforeStartupEventsQueue;

  @Inject
  ReplicationQueue(
      WorkQueue wq,
      Provider<ReplicationDestinations> rd,
      DynamicItem<EventDispatcher> dis,
      ReplicationStateListeners sl,
      ReplicationTasksStorage rts) {
    workQueue = wq;
    dispatcher = dis;
    destinations = rd;
    stateLog = sl;
    replicationTasksStorage = rts;
    beforeStartupEventsQueue = Queues.newConcurrentLinkedQueue();
  }

  @Override
  public void start() {
    if (!running) {
      destinations.get().startup(workQueue);
      running = true;
      replicationTasksStorage.resetAll();
      firePendingEvents();
      fireBeforeStartupEvents();
    }
  }

  @Override
  public void stop() {
    running = false;
    int discarded = destinations.get().shutdown();
    if (discarded > 0) {
      repLog.atWarning().log("Canceled %d replication events during shutdown", discarded);
    }
  }

  @Override
  public boolean isRunning() {
    return running;
  }

  @Override
  public boolean isReplaying() {
    return replaying;
  }

  void scheduleFullSync(Project.NameKey project, String urlMatch, ReplicationState state) {
    scheduleFullSync(project, urlMatch, state, false);
  }

  @VisibleForTesting
  public void scheduleFullSync(
      Project.NameKey project, String urlMatch, ReplicationState state, boolean now) {
    fire(project, urlMatch, PushOne.ALL_REFS, state, now);
  }

  @Override
  public void onGitReferenceUpdated(GitReferenceUpdatedListener.Event event) {
    fire(event.getProjectName(), event.getRefName());
  }

  private void fire(String projectName, String refName) {
    ReplicationState state = new ReplicationState(new GitUpdateProcessing(dispatcher.get()));
    fire(Project.nameKey(projectName), null, refName, state, false);
    state.markAllPushTasksScheduled();
  }

  private void fire(
      Project.NameKey project,
      String urlMatch,
      String refName,
      ReplicationState state,
      boolean now) {
    if (!running) {
      stateLog.warn(
          "Replication plugin did not finish startup before event, event replication is postponed",
          state);
      beforeStartupEventsQueue.add(ReferenceUpdatedEvent.create(project.get(), refName));
      return;
    }

    for (Destination cfg : destinations.get().getAll(FilterType.ALL)) {
      if (cfg.wouldPushProject(project) && cfg.wouldPushRef(refName)) {
        for (URIish uri : cfg.getURIs(project, urlMatch)) {
          replicationTasksStorage.create(
              new ReplicateRefUpdate(project.get(), refName, uri, cfg.getRemoteConfigName()));
          cfg.schedule(project, refName, uri, state, now);
        }
      }
    } else {
      repLog.atFine().log("Skipping ref %s on project %s", refName, project.get());
    }
  }

  private void firePendingEvents() {
    replaying = true;
    try {
      Set<String> eventsReplayed = new HashSet<>();
      replaying = true;
<<<<<<< HEAD
      for (ReplicationTasksStorage.ReplicateRefUpdate t : replicationTasksStorage.listWaiting()) {
        String eventKey = String.format("%s:%s", t.project, t.ref);
        if (!eventsReplayed.contains(eventKey)) {
          repLog.info("Firing pending task {}", eventKey);
          fire(t.project, t.ref);
=======
      for (ReplicationTasksStorage.ReplicateRefUpdate t : replicationTasksStorage.list()) {
        if (t == null) {
          repLog.atWarning().log("Encountered null replication event in ReplicationTasksStorage");
          continue;
        }
        String eventKey = String.format("%s:%s", t.project, t.ref);
        if (!eventsReplayed.contains(eventKey)) {
          repLog.atInfo().log("Firing pending task %s", eventKey);
          onGitReferenceUpdated(t.project, t.ref);
>>>>>>> ac6751ef
          eventsReplayed.add(eventKey);
        }
      }
    } finally {
      replaying = false;
    }
  }

  @Override
  public void onProjectDeleted(ProjectDeletedListener.Event event) {
    Project.NameKey p = Project.nameKey(event.getProjectName());
    destinations.get().getURIs(Optional.empty(), p, FilterType.PROJECT_DELETION).entries().stream()
        .forEach(e -> e.getKey().scheduleDeleteProject(e.getValue(), p));
  }

  @Override
  public void onHeadUpdated(HeadUpdatedListener.Event event) {
    Project.NameKey p = Project.nameKey(event.getProjectName());
    destinations.get().getURIs(Optional.empty(), p, FilterType.ALL).entries().stream()
        .forEach(e -> e.getKey().scheduleUpdateHead(e.getValue(), p, event.getNewHeadName()));
  }

  private void fireBeforeStartupEvents() {
    Set<String> eventsReplayed = new HashSet<>();
    for (ReferenceUpdatedEvent event : beforeStartupEventsQueue) {
      String eventKey = String.format("%s:%s", event.projectName(), event.refName());
      if (!eventsReplayed.contains(eventKey)) {
<<<<<<< HEAD
        repLog.info("Firing pending task {}", event);
        fire(event.projectName(), event.refName());
=======
        repLog.atInfo().log("Firing pending task %s", event);
        onGitReferenceUpdated(event.projectName(), event.refName());
>>>>>>> ac6751ef
        eventsReplayed.add(eventKey);
      }
    }
  }

  @AutoValue
  abstract static class ReferenceUpdatedEvent {

    static ReferenceUpdatedEvent create(String projectName, String refName) {
      return new AutoValue_ReplicationQueue_ReferenceUpdatedEvent(projectName, refName);
    }

    public abstract String projectName();

    public abstract String refName();
  }
}<|MERGE_RESOLUTION|>--- conflicted
+++ resolved
@@ -144,9 +144,9 @@
               new ReplicateRefUpdate(project.get(), refName, uri, cfg.getRemoteConfigName()));
           cfg.schedule(project, refName, uri, state, now);
         }
+      } else {
+        repLog.atFine().log("Skipping ref %s on project %s", refName, project.get());
       }
-    } else {
-      repLog.atFine().log("Skipping ref %s on project %s", refName, project.get());
     }
   }
 
@@ -155,23 +155,11 @@
     try {
       Set<String> eventsReplayed = new HashSet<>();
       replaying = true;
-<<<<<<< HEAD
       for (ReplicationTasksStorage.ReplicateRefUpdate t : replicationTasksStorage.listWaiting()) {
         String eventKey = String.format("%s:%s", t.project, t.ref);
         if (!eventsReplayed.contains(eventKey)) {
-          repLog.info("Firing pending task {}", eventKey);
+          repLog.atInfo().log("Firing pending task %s", eventKey);
           fire(t.project, t.ref);
-=======
-      for (ReplicationTasksStorage.ReplicateRefUpdate t : replicationTasksStorage.list()) {
-        if (t == null) {
-          repLog.atWarning().log("Encountered null replication event in ReplicationTasksStorage");
-          continue;
-        }
-        String eventKey = String.format("%s:%s", t.project, t.ref);
-        if (!eventsReplayed.contains(eventKey)) {
-          repLog.atInfo().log("Firing pending task %s", eventKey);
-          onGitReferenceUpdated(t.project, t.ref);
->>>>>>> ac6751ef
           eventsReplayed.add(eventKey);
         }
       }
@@ -199,13 +187,8 @@
     for (ReferenceUpdatedEvent event : beforeStartupEventsQueue) {
       String eventKey = String.format("%s:%s", event.projectName(), event.refName());
       if (!eventsReplayed.contains(eventKey)) {
-<<<<<<< HEAD
-        repLog.info("Firing pending task {}", event);
+        repLog.atInfo().log("Firing pending task %s", event);
         fire(event.projectName(), event.refName());
-=======
-        repLog.atInfo().log("Firing pending task %s", event);
-        onGitReferenceUpdated(event.projectName(), event.refName());
->>>>>>> ac6751ef
         eventsReplayed.add(eventKey);
       }
     }
