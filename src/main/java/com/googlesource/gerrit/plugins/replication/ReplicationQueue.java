--- conflicted
+++ resolved
@@ -80,14 +80,10 @@
     if (!running) {
       destinations.get().startup(workQueue);
       running = true;
-<<<<<<< HEAD
       replicationTasksStorage.resetAll();
-      firePendingEvents();
-=======
       Thread t = new Thread(this::firePendingEvents, "firePendingEvents");
       t.setDaemon(true);
       t.start();
->>>>>>> acfcd797
       fireBeforeStartupEvents();
     }
   }
