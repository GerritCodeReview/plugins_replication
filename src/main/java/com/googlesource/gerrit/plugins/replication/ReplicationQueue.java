// Copyright (C) 2009 The Android Open Source Project
//
// Licensed under the Apache License, Version 2.0 (the "License");
// you may not use this file except in compliance with the License.
// You may obtain a copy of the License at
//
// http://www.apache.org/licenses/LICENSE-2.0
//
// Unless required by applicable law or agreed to in writing, software
// distributed under the License is distributed on an "AS IS" BASIS,
// WITHOUT WARRANTIES OR CONDITIONS OF ANY KIND, either express or implied.
// See the License for the specific language governing permissions and
// limitations under the License.

package com.googlesource.gerrit.plugins.replication;

import com.google.auto.value.AutoValue;
import com.google.common.annotations.VisibleForTesting;
import com.google.common.collect.Queues;
import com.google.gerrit.common.UsedAt;
import com.google.gerrit.extensions.events.GitReferenceUpdatedListener;
import com.google.gerrit.extensions.events.HeadUpdatedListener;
import com.google.gerrit.extensions.events.LifecycleListener;
import com.google.gerrit.extensions.events.ProjectDeletedListener;
import com.google.gerrit.extensions.registration.DynamicItem;
import com.google.gerrit.reviewdb.client.Project;
import com.google.gerrit.server.events.EventDispatcher;
import com.google.gerrit.server.git.WorkQueue;
import com.google.gerrit.util.logging.NamedFluentLogger;
import com.google.inject.Inject;
import com.googlesource.gerrit.plugins.replication.PushResultProcessing.GitUpdateProcessing;
import com.googlesource.gerrit.plugins.replication.ReplicationConfig.FilterType;
import com.googlesource.gerrit.plugins.replication.ReplicationTasksStorage.ReplicateRefUpdate;
import java.util.HashSet;
import java.util.Optional;
import java.util.Queue;
import java.util.Set;
import org.eclipse.jgit.transport.URIish;

/** Manages automatic replication to remote repositories. */
public class ReplicationQueue
    implements LifecycleListener,
        GitReferenceUpdatedListener,
        ProjectDeletedListener,
        HeadUpdatedListener {
  static final String REPLICATION_LOG_NAME = "replication_log";
  static final NamedFluentLogger repLog = NamedFluentLogger.forName(REPLICATION_LOG_NAME);

  private final ReplicationStateListener stateLog;

  private final WorkQueue workQueue;
  private final DynamicItem<EventDispatcher> dispatcher;
  private final ReplicationConfig config;
  private final ReplicationTasksStorage replicationTasksStorage;
  private volatile boolean running;
  private volatile boolean replaying;
  private final Queue<ReferenceUpdatedEvent> beforeStartupEventsQueue;

  @Inject
  ReplicationQueue(
      WorkQueue wq,
      ReplicationConfig rc,
      DynamicItem<EventDispatcher> dis,
      ReplicationStateListeners sl,
      ReplicationTasksStorage rts) {
    workQueue = wq;
    dispatcher = dis;
    config = rc;
    stateLog = sl;
    replicationTasksStorage = rts;
    beforeStartupEventsQueue = Queues.newConcurrentLinkedQueue();
  }

  @Override
  public void start() {
    if (!running) {
      config.startup(workQueue);
      running = true;
      firePendingEvents();
      fireBeforeStartupEvents();
    }
  }

  @Override
  public void stop() {
    running = false;
    int discarded = config.shutdown();
    if (discarded > 0) {
      repLog.atWarning().log("Canceled %d replication events during shutdown", discarded);
    }
  }

  public boolean isRunning() {
    return running;
  }

  public boolean isReplaying() {
    return replaying;
  }

  void scheduleFullSync(Project.NameKey project, String urlMatch, ReplicationState state) {
    scheduleFullSync(project, urlMatch, state, false);
  }

  @VisibleForTesting
  public void scheduleFullSync(
      Project.NameKey project, String urlMatch, ReplicationState state, boolean now) {
    if (!running) {
      stateLog.warn("Replication plugin did not finish startup before event", state);
      return;
    }

    for (Destination cfg : config.getDestinations(FilterType.ALL)) {
      if (cfg.wouldPushProject(project)) {
        for (URIish uri : cfg.getURIs(project, urlMatch)) {
          cfg.schedule(project, PushOne.ALL_REFS, uri, state, now);
          replicationTasksStorage.persist(
              new ReplicateRefUpdate(
                  project.get(), PushOne.ALL_REFS, uri, cfg.getRemoteConfigName()));
        }
      }
    }
  }

  @Override
  public void onGitReferenceUpdated(GitReferenceUpdatedListener.Event event) {
    onGitReferenceUpdated(event.getProjectName(), event.getRefName());
  }

  private void onGitReferenceUpdated(String projectName, String refName) {
    ReplicationState state = new ReplicationState(new GitUpdateProcessing(dispatcher.get()));
    if (!running) {
      stateLog.warn(
          "Replication plugin did not finish startup before event, event replication is postponed",
          state);
      beforeStartupEventsQueue.add(ReferenceUpdatedEvent.create(projectName, refName));
      return;
    }

    Project.NameKey project = new Project.NameKey(projectName);
    for (Destination cfg : config.getDestinations(FilterType.ALL)) {
      pushReference(cfg, project, refName, state);
    }
    state.markAllPushTasksScheduled();
  }

  @UsedAt(UsedAt.Project.COLLABNET)
  public void pushReference(Destination cfg, Project.NameKey project, String refName) {
    pushReference(cfg, project, refName, null);
  }

  private void pushReference(
      Destination cfg, Project.NameKey project, String refName, ReplicationState state) {
    boolean withoutState = state == null;
    if (withoutState) {
      state = new ReplicationState(new GitUpdateProcessing(dispatcher.get()));
    }

    if (cfg.wouldPushProject(project) && cfg.wouldPushRef(refName)) {
      for (URIish uri : cfg.getURIs(project, null)) {
        replicationTasksStorage.persist(
            new ReplicateRefUpdate(project.get(), refName, uri, cfg.getRemoteConfigName()));
        cfg.schedule(project, refName, uri, state);
      }
    } else {
      repLog.atFine().log("Skipping ref %s on project %s", refName, project.get());
    }

    if (withoutState) {
      state.markAllPushTasksScheduled();
    }
  }

  private void firePendingEvents() {
    replaying = true;
    try {
      Set<String> eventsReplayed = new HashSet<>();
      replaying = true;
      for (ReplicationTasksStorage.ReplicateRefUpdate t : replicationTasksStorage.list()) {
        if (t == null) {
          repLog.atWarning().log("Encountered null replication event in ReplicationTasksStorage");
          continue;
        }
        String eventKey = String.format("%s:%s", t.project, t.ref);
        if (!eventsReplayed.contains(eventKey)) {
          repLog.atInfo().log("Firing pending task %s", eventKey);
          onGitReferenceUpdated(t.project, t.ref);
          eventsReplayed.add(eventKey);
        }
      }
    } finally {
      replaying = false;
    }
  }

  @Override
  public void onProjectDeleted(ProjectDeletedListener.Event event) {
    Project.NameKey p = new Project.NameKey(event.getProjectName());
    config.getURIs(Optional.empty(), p, FilterType.PROJECT_DELETION).entries().stream()
        .forEach(e -> e.getKey().scheduleDeleteProject(e.getValue(), p));
  }

  @Override
  public void onHeadUpdated(HeadUpdatedListener.Event event) {
    Project.NameKey p = new Project.NameKey(event.getProjectName());
    config.getURIs(Optional.empty(), p, FilterType.ALL).entries().stream()
        .forEach(e -> e.getKey().scheduleUpdateHead(e.getValue(), p, event.getNewHeadName()));
  }

  private void fireBeforeStartupEvents() {
    Set<String> eventsReplayed = new HashSet<>();
    for (ReferenceUpdatedEvent event : beforeStartupEventsQueue) {
      String eventKey = String.format("%s:%s", event.projectName(), event.refName());
      if (!eventsReplayed.contains(eventKey)) {
<<<<<<< HEAD
        repLog.info("Firing pending task {}", event);
        onGitReferenceUpdated(event.projectName(), event.refName());
=======
        repLog.atInfo().log("Firing pending task %s", event);
        onGitReferenceUpdated(event.getProjectName(), event.getRefName());
>>>>>>> 7649b84b
        eventsReplayed.add(eventKey);
      }
    }
  }

<<<<<<< HEAD
  @AutoValue
  abstract static class ReferenceUpdatedEvent {
=======
  private Set<URIish> getURIs(
      @Nullable String remoteName, Project.NameKey projectName, FilterType filterType) {
    if (config.getDestinations(filterType).isEmpty()) {
      return Collections.emptySet();
    }
    if (!running) {
      repLog.atSevere().log("Replication plugin did not finish startup before event");
      return Collections.emptySet();
    }

    Set<URIish> uris = new HashSet<>();
    for (Destination config : this.config.getDestinations(filterType)) {
      if (!config.wouldPushProject(projectName)) {
        continue;
      }

      if (remoteName != null && !config.getRemoteConfigName().equals(remoteName)) {
        continue;
      }

      boolean adminURLUsed = false;

      for (String url : config.getAdminUrls()) {
        if (Strings.isNullOrEmpty(url)) {
          continue;
        }

        URIish uri;
        try {
          uri = new URIish(url);
        } catch (URISyntaxException e) {
          repLog.atWarning().log("adminURL '%s' is invalid: %s", url, e.getMessage());
          continue;
        }

        if (!isGerrit(uri)) {
          String path =
              replaceName(uri.getPath(), projectName.get(), config.isSingleProjectMatch());
          if (path == null) {
            repLog.atWarning().log("adminURL %s does not contain ${name}", uri);
            continue;
          }

          uri = uri.setPath(path);
          if (!isSSH(uri)) {
            repLog.atWarning().log("adminURL '%s' is invalid: only SSH is supported", uri);
            continue;
          }
        }
        uris.add(uri);
        adminURLUsed = true;
      }

      if (!adminURLUsed) {
        for (URIish uri : config.getURIs(projectName, "*")) {
          uris.add(uri);
        }
      }
    }
    return uris;
  }

  public boolean createProject(String remoteName, Project.NameKey project, String head) {
    boolean success = true;
    for (URIish uri : getURIs(remoteName, project, FilterType.PROJECT_CREATION)) {
      success &= createProject(uri, project, head);
    }
    return success;
  }

  private boolean createProject(URIish replicateURI, Project.NameKey projectName, String head) {
    Optional<AdminApi> adminApi = adminApiFactory.get().create(replicateURI);
    if (adminApi.isPresent() && adminApi.get().createProject(projectName, head)) {
      return true;
    }

    warnCannotPerform("create new project", replicateURI);
    return false;
  }
>>>>>>> 7649b84b

    static ReferenceUpdatedEvent create(String projectName, String refName) {
      return new AutoValue_ReplicationQueue_ReferenceUpdatedEvent(projectName, refName);
    }

    public abstract String projectName();

<<<<<<< HEAD
    public abstract String refName();
=======
  private void updateHead(URIish replicateURI, Project.NameKey projectName, String newHead) {
    Optional<AdminApi> adminApi = adminApiFactory.get().create(replicateURI);
    if (adminApi.isPresent()) {
      adminApi.get().updateHead(projectName, newHead);
      return;
    }

    warnCannotPerform("update HEAD of project", replicateURI);
  }

  private void warnCannotPerform(String op, URIish uri) {
    repLog.atWarning().log("Cannot %s on remote site %s.", op, uri);
  }

  private static class ReferenceUpdatedEvent {
    private String projectName;
    private String refName;

    public ReferenceUpdatedEvent(String projectName, String refName) {
      this.projectName = projectName;
      this.refName = refName;
    }

    public String getProjectName() {
      return projectName;
    }

    public String getRefName() {
      return refName;
    }

    @Override
    public int hashCode() {
      return Objects.hashCode(projectName, refName);
    }

    @Override
    public boolean equals(Object obj) {
      return (obj instanceof ReferenceUpdatedEvent)
          && Objects.equal(projectName, ((ReferenceUpdatedEvent) obj).projectName)
          && Objects.equal(refName, ((ReferenceUpdatedEvent) obj).refName);
    }
>>>>>>> 7649b84b
  }
}<|MERGE_RESOLUTION|>--- conflicted
+++ resolved
@@ -212,102 +212,15 @@
     for (ReferenceUpdatedEvent event : beforeStartupEventsQueue) {
       String eventKey = String.format("%s:%s", event.projectName(), event.refName());
       if (!eventsReplayed.contains(eventKey)) {
-<<<<<<< HEAD
-        repLog.info("Firing pending task {}", event);
+        repLog.atInfo().log("Firing pending task %s", event);
         onGitReferenceUpdated(event.projectName(), event.refName());
-=======
-        repLog.atInfo().log("Firing pending task %s", event);
-        onGitReferenceUpdated(event.getProjectName(), event.getRefName());
->>>>>>> 7649b84b
         eventsReplayed.add(eventKey);
       }
     }
   }
 
-<<<<<<< HEAD
   @AutoValue
   abstract static class ReferenceUpdatedEvent {
-=======
-  private Set<URIish> getURIs(
-      @Nullable String remoteName, Project.NameKey projectName, FilterType filterType) {
-    if (config.getDestinations(filterType).isEmpty()) {
-      return Collections.emptySet();
-    }
-    if (!running) {
-      repLog.atSevere().log("Replication plugin did not finish startup before event");
-      return Collections.emptySet();
-    }
-
-    Set<URIish> uris = new HashSet<>();
-    for (Destination config : this.config.getDestinations(filterType)) {
-      if (!config.wouldPushProject(projectName)) {
-        continue;
-      }
-
-      if (remoteName != null && !config.getRemoteConfigName().equals(remoteName)) {
-        continue;
-      }
-
-      boolean adminURLUsed = false;
-
-      for (String url : config.getAdminUrls()) {
-        if (Strings.isNullOrEmpty(url)) {
-          continue;
-        }
-
-        URIish uri;
-        try {
-          uri = new URIish(url);
-        } catch (URISyntaxException e) {
-          repLog.atWarning().log("adminURL '%s' is invalid: %s", url, e.getMessage());
-          continue;
-        }
-
-        if (!isGerrit(uri)) {
-          String path =
-              replaceName(uri.getPath(), projectName.get(), config.isSingleProjectMatch());
-          if (path == null) {
-            repLog.atWarning().log("adminURL %s does not contain ${name}", uri);
-            continue;
-          }
-
-          uri = uri.setPath(path);
-          if (!isSSH(uri)) {
-            repLog.atWarning().log("adminURL '%s' is invalid: only SSH is supported", uri);
-            continue;
-          }
-        }
-        uris.add(uri);
-        adminURLUsed = true;
-      }
-
-      if (!adminURLUsed) {
-        for (URIish uri : config.getURIs(projectName, "*")) {
-          uris.add(uri);
-        }
-      }
-    }
-    return uris;
-  }
-
-  public boolean createProject(String remoteName, Project.NameKey project, String head) {
-    boolean success = true;
-    for (URIish uri : getURIs(remoteName, project, FilterType.PROJECT_CREATION)) {
-      success &= createProject(uri, project, head);
-    }
-    return success;
-  }
-
-  private boolean createProject(URIish replicateURI, Project.NameKey projectName, String head) {
-    Optional<AdminApi> adminApi = adminApiFactory.get().create(replicateURI);
-    if (adminApi.isPresent() && adminApi.get().createProject(projectName, head)) {
-      return true;
-    }
-
-    warnCannotPerform("create new project", replicateURI);
-    return false;
-  }
->>>>>>> 7649b84b
 
     static ReferenceUpdatedEvent create(String projectName, String refName) {
       return new AutoValue_ReplicationQueue_ReferenceUpdatedEvent(projectName, refName);
@@ -315,51 +228,6 @@
 
     public abstract String projectName();
 
-<<<<<<< HEAD
     public abstract String refName();
-=======
-  private void updateHead(URIish replicateURI, Project.NameKey projectName, String newHead) {
-    Optional<AdminApi> adminApi = adminApiFactory.get().create(replicateURI);
-    if (adminApi.isPresent()) {
-      adminApi.get().updateHead(projectName, newHead);
-      return;
-    }
-
-    warnCannotPerform("update HEAD of project", replicateURI);
-  }
-
-  private void warnCannotPerform(String op, URIish uri) {
-    repLog.atWarning().log("Cannot %s on remote site %s.", op, uri);
-  }
-
-  private static class ReferenceUpdatedEvent {
-    private String projectName;
-    private String refName;
-
-    public ReferenceUpdatedEvent(String projectName, String refName) {
-      this.projectName = projectName;
-      this.refName = refName;
-    }
-
-    public String getProjectName() {
-      return projectName;
-    }
-
-    public String getRefName() {
-      return refName;
-    }
-
-    @Override
-    public int hashCode() {
-      return Objects.hashCode(projectName, refName);
-    }
-
-    @Override
-    public boolean equals(Object obj) {
-      return (obj instanceof ReferenceUpdatedEvent)
-          && Objects.equal(projectName, ((ReferenceUpdatedEvent) obj).projectName)
-          && Objects.equal(refName, ((ReferenceUpdatedEvent) obj).refName);
-    }
->>>>>>> 7649b84b
   }
 }