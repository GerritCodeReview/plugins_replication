// Copyright (C) 2009 The Android Open Source Project
//
// Licensed under the Apache License, Version 2.0 (the "License");
// you may not use this file except in compliance with the License.
// You may obtain a copy of the License at
//
// http://www.apache.org/licenses/LICENSE-2.0
//
// Unless required by applicable law or agreed to in writing, software
// distributed under the License is distributed on an "AS IS" BASIS,
// WITHOUT WARRANTIES OR CONDITIONS OF ANY KIND, either express or implied.
// See the License for the specific language governing permissions and
// limitations under the License.

package com.googlesource.gerrit.plugins.replication;

import static java.util.concurrent.TimeUnit.SECONDS;

import com.google.auto.value.AutoValue;
import com.google.common.annotations.VisibleForTesting;
import com.google.common.collect.Queues;
import com.google.gerrit.entities.Project;
import com.google.gerrit.extensions.events.GitReferenceUpdatedListener;
import com.google.gerrit.extensions.events.HeadUpdatedListener;
import com.google.gerrit.extensions.events.LifecycleListener;
import com.google.gerrit.extensions.events.ProjectDeletedListener;
import com.google.gerrit.extensions.registration.DynamicItem;
import com.google.gerrit.server.events.EventDispatcher;
import com.google.gerrit.server.git.WorkQueue;
import com.google.gerrit.util.logging.NamedFluentLogger;
import com.google.inject.Inject;
import com.google.inject.Provider;
import com.googlesource.gerrit.plugins.replication.PushResultProcessing.GitUpdateProcessing;
import com.googlesource.gerrit.plugins.replication.ReplicationConfig.FilterType;
import com.googlesource.gerrit.plugins.replication.ReplicationTasksStorage.ReplicateRefUpdate;
import java.util.HashSet;
import java.util.Optional;
import java.util.Queue;
import java.util.Set;
import java.util.concurrent.ScheduledFuture;
import java.util.concurrent.ScheduledThreadPoolExecutor;
import org.eclipse.jgit.transport.URIish;

/** Manages automatic replication to remote repositories. */
public class ReplicationQueue
    implements ObservableQueue,
        LifecycleListener,
        GitReferenceUpdatedListener,
        ProjectDeletedListener,
        HeadUpdatedListener {
  static final String REPLICATION_LOG_NAME = "replication_log";
  static final NamedFluentLogger repLog = NamedFluentLogger.forName(REPLICATION_LOG_NAME);

  private final ReplicationStateListener stateLog;

  private final ReplicationConfig replConfig;
  private final WorkQueue workQueue;
  private final DynamicItem<EventDispatcher> dispatcher;
  private final Provider<ReplicationDestinations> destinations; // For Guice circular dependency
  private final ReplicationTasksStorage replicationTasksStorage;
  private volatile boolean running;
  private volatile boolean replaying;
  private final Queue<ReferenceUpdatedEvent> beforeStartupEventsQueue;
  private Distributor distributor;

  @Inject
  ReplicationQueue(
      ReplicationConfig rc,
      WorkQueue wq,
      Provider<ReplicationDestinations> rd,
      DynamicItem<EventDispatcher> dis,
      ReplicationStateListeners sl,
      ReplicationTasksStorage rts) {
    replConfig = rc;
    workQueue = wq;
    dispatcher = dis;
    destinations = rd;
    stateLog = sl;
    replicationTasksStorage = rts;
    beforeStartupEventsQueue = Queues.newConcurrentLinkedQueue();
  }

  @Override
  public void start() {
    if (!running) {
      destinations.get().startup(workQueue);
      running = true;
      replicationTasksStorage.resetAll();
      firePendingEvents();
      fireBeforeStartupEvents();
      distributor = new Distributor(workQueue);
    }
  }

  @Override
  public void stop() {
    running = false;
    distributor.stop();
    int discarded = destinations.get().shutdown();
    if (discarded > 0) {
      repLog.atWarning().log("Canceled %d replication events during shutdown", discarded);
    }
  }

  @Override
  public boolean isRunning() {
    return running;
  }

  @Override
  public boolean isReplaying() {
    return replaying;
  }

  void scheduleFullSync(Project.NameKey project, String urlMatch, ReplicationState state) {
    scheduleFullSync(project, urlMatch, state, false);
  }

  @VisibleForTesting
  public void scheduleFullSync(
      Project.NameKey project, String urlMatch, ReplicationState state, boolean now) {
    fire(project, urlMatch, PushOne.ALL_REFS, state, now, false);
  }

  @Override
  public void onGitReferenceUpdated(GitReferenceUpdatedListener.Event event) {
    fire(event.getProjectName(), event.getRefName(), false);
  }

  private void fire(String projectName, String refName, boolean isPersisted) {
    ReplicationState state = new ReplicationState(new GitUpdateProcessing(dispatcher.get()));
    fire(Project.nameKey(projectName), null, refName, state, false, isPersisted);
    state.markAllPushTasksScheduled();
  }

  private void fire(
      Project.NameKey project,
      String urlMatch,
      String refName,
      ReplicationState state,
      boolean now,
      boolean isPersisted) {
    if (!running) {
      stateLog.warn(
          "Replication plugin did not finish startup before event, event replication is postponed",
          state);
      beforeStartupEventsQueue.add(ReferenceUpdatedEvent.create(project.get(), refName));
      return;
    }

    for (Destination cfg : destinations.get().getAll(FilterType.ALL)) {
      if (cfg.wouldPushProject(project) && cfg.wouldPushRef(refName)) {
        for (URIish uri : cfg.getURIs(project, urlMatch)) {
          if (!isPersisted) {
            replicationTasksStorage.create(
                new ReplicateRefUpdate(project.get(), refName, uri, cfg.getRemoteConfigName()));
          }
          cfg.schedule(project, refName, uri, state, now);
        }
      } else {
        repLog.atFine().log("Skipping ref %s on project %s", refName, project.get());
      }
    }
  }

  private void firePendingEvents() {
    replaying = true;
    try {
      Set<String> eventsReplayed = new HashSet<>();
      replaying = true;
      for (ReplicationTasksStorage.ReplicateRefUpdate t : replicationTasksStorage.listWaiting()) {
        String eventKey = String.format("%s:%s", t.project, t.ref);
        if (!eventsReplayed.contains(eventKey)) {
<<<<<<< HEAD
          repLog.info("Firing pending task {}", eventKey);
          fire(t.project, t.ref, true);
=======
          repLog.atInfo().log("Firing pending task %s", eventKey);
          fire(t.project, t.ref);
>>>>>>> 9ddfd8eb
          eventsReplayed.add(eventKey);
        }
      }
    } finally {
      replaying = false;
    }
  }

  private void pruneCompleted() {
    // Queue tasks have wrappers around them so workQueue.getTasks() does not return the PushOnes.
    // We also cannot access them by taskId since PushOnes don't have a taskId, they do have
    // and Id, but it not the id assigned to the task in the queues. The tasks in the queue
    // do use the same name as returned by toString() though, so that be used to correlate
    // PushOnes with queue tasks despite their wrappers.
    Set<String> prunableTaskNames = new HashSet<>();
    for (Destination destination : destinations.get().getAll(FilterType.ALL)) {
      prunableTaskNames.addAll(destination.getPrunableTaskNames());
    }

    for (WorkQueue.Task<?> task : workQueue.getTasks()) {
      WorkQueue.Task.State state = task.getState();
      if (state == WorkQueue.Task.State.SLEEPING || state == WorkQueue.Task.State.READY) {
        if (task instanceof WorkQueue.ProjectTask) {
          if (prunableTaskNames.contains(task.toString())) {
            repLog.debug("Pruning externally completed task:" + task);
            task.cancel(false);
          }
        }
      }
    }
  }

  @Override
  public void onProjectDeleted(ProjectDeletedListener.Event event) {
    Project.NameKey p = Project.nameKey(event.getProjectName());
    destinations.get().getURIs(Optional.empty(), p, FilterType.PROJECT_DELETION).entries().stream()
        .forEach(e -> e.getKey().scheduleDeleteProject(e.getValue(), p));
  }

  @Override
  public void onHeadUpdated(HeadUpdatedListener.Event event) {
    Project.NameKey p = Project.nameKey(event.getProjectName());
    destinations.get().getURIs(Optional.empty(), p, FilterType.ALL).entries().stream()
        .forEach(e -> e.getKey().scheduleUpdateHead(e.getValue(), p, event.getNewHeadName()));
  }

  private void fireBeforeStartupEvents() {
    Set<String> eventsReplayed = new HashSet<>();
    for (ReferenceUpdatedEvent event : beforeStartupEventsQueue) {
      String eventKey = String.format("%s:%s", event.projectName(), event.refName());
      if (!eventsReplayed.contains(eventKey)) {
<<<<<<< HEAD
        repLog.info("Firing pending task {}", event);
        fire(event.projectName(), event.refName(), false);
=======
        repLog.atInfo().log("Firing pending task %s", event);
        fire(event.projectName(), event.refName());
>>>>>>> 9ddfd8eb
        eventsReplayed.add(eventKey);
      }
    }
  }

  @AutoValue
  abstract static class ReferenceUpdatedEvent {

    static ReferenceUpdatedEvent create(String projectName, String refName) {
      return new AutoValue_ReplicationQueue_ReferenceUpdatedEvent(projectName, refName);
    }

    public abstract String projectName();

    public abstract String refName();
  }

  protected class Distributor implements WorkQueue.CancelableRunnable {
    public ScheduledThreadPoolExecutor executor;
    public ScheduledFuture<?> future;

    public Distributor(WorkQueue wq) {
      int distributionInterval = replConfig.getDistributionInterval();
      if (distributionInterval > 0) {
        executor = wq.createQueue(1, "Replication Distribution", false);
        future =
            executor.scheduleWithFixedDelay(
                this, distributionInterval, distributionInterval, SECONDS);
      }
    }

    @Override
    public void run() {
      if (!running) {
        return;
      }
      try {
        firePendingEvents();
        pruneCompleted();
      } catch (Exception e) {
        repLog.error("error distributing tasks", e);
      }
    }

    @Override
    public void cancel() {
      future.cancel(true);
    }

    public void stop() {
      if (executor != null) {
        cancel();
        executor.getQueue().remove(this);
      }
    }

    @Override
    public String toString() {
      return "Replication Distributor";
    }
  }
}<|MERGE_RESOLUTION|>--- conflicted
+++ resolved
@@ -171,13 +171,8 @@
       for (ReplicationTasksStorage.ReplicateRefUpdate t : replicationTasksStorage.listWaiting()) {
         String eventKey = String.format("%s:%s", t.project, t.ref);
         if (!eventsReplayed.contains(eventKey)) {
-<<<<<<< HEAD
-          repLog.info("Firing pending task {}", eventKey);
+          repLog.atInfo().log("Firing pending task %s", eventKey);
           fire(t.project, t.ref, true);
-=======
-          repLog.atInfo().log("Firing pending task %s", eventKey);
-          fire(t.project, t.ref);
->>>>>>> 9ddfd8eb
           eventsReplayed.add(eventKey);
         }
       }
@@ -202,7 +197,7 @@
       if (state == WorkQueue.Task.State.SLEEPING || state == WorkQueue.Task.State.READY) {
         if (task instanceof WorkQueue.ProjectTask) {
           if (prunableTaskNames.contains(task.toString())) {
-            repLog.debug("Pruning externally completed task:" + task);
+            repLog.atFine().log("Pruning externally completed task: %s", task);
             task.cancel(false);
           }
         }
@@ -229,13 +224,8 @@
     for (ReferenceUpdatedEvent event : beforeStartupEventsQueue) {
       String eventKey = String.format("%s:%s", event.projectName(), event.refName());
       if (!eventsReplayed.contains(eventKey)) {
-<<<<<<< HEAD
-        repLog.info("Firing pending task {}", event);
+        repLog.atInfo().log("Firing pending task %s", event);
         fire(event.projectName(), event.refName(), false);
-=======
-        repLog.atInfo().log("Firing pending task %s", event);
-        fire(event.projectName(), event.refName());
->>>>>>> 9ddfd8eb
         eventsReplayed.add(eventKey);
       }
     }
@@ -276,7 +266,7 @@
         firePendingEvents();
         pruneCompleted();
       } catch (Exception e) {
-        repLog.error("error distributing tasks", e);
+        repLog.atSevere().withCause(e).log("error distributing tasks");
       }
     }
 
