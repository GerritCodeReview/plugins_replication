// Copyright (C) 2009 The Android Open Source Project
//
// Licensed under the Apache License, Version 2.0 (the "License");
// you may not use this file except in compliance with the License.
// You may obtain a copy of the License at
//
// http://www.apache.org/licenses/LICENSE-2.0
//
// Unless required by applicable law or agreed to in writing, software
// distributed under the License is distributed on an "AS IS" BASIS,
// WITHOUT WARRANTIES OR CONDITIONS OF ANY KIND, either express or implied.
// See the License for the specific language governing permissions and
// limitations under the License.

package com.googlesource.gerrit.plugins.replication;

import com.google.auto.value.AutoValue;
import com.google.common.annotations.VisibleForTesting;
import com.google.common.collect.Queues;
import com.google.gerrit.common.UsedAt;
import com.google.gerrit.extensions.events.GitReferenceUpdatedListener;
import com.google.gerrit.extensions.events.HeadUpdatedListener;
import com.google.gerrit.extensions.events.LifecycleListener;
import com.google.gerrit.extensions.events.ProjectDeletedListener;
import com.google.gerrit.extensions.registration.DynamicItem;
import com.google.gerrit.reviewdb.client.Project;
import com.google.gerrit.server.events.EventDispatcher;
import com.google.gerrit.server.git.WorkQueue;
import com.google.inject.Inject;
import com.googlesource.gerrit.plugins.replication.PushResultProcessing.GitUpdateProcessing;
import com.googlesource.gerrit.plugins.replication.ReplicationConfig.FilterType;
import com.googlesource.gerrit.plugins.replication.ReplicationTasksStorage.ReplicateRefUpdate;
import java.util.HashSet;
import java.util.Optional;
import java.util.Queue;
import java.util.Set;
import org.eclipse.jgit.transport.URIish;
import org.slf4j.Logger;
import org.slf4j.LoggerFactory;

/** Manages automatic replication to remote repositories. */
public class ReplicationQueue
    implements LifecycleListener,
        GitReferenceUpdatedListener,
        ProjectDeletedListener,
        HeadUpdatedListener {
  static final String REPLICATION_LOG_NAME = "replication_log";
  static final Logger repLog = LoggerFactory.getLogger(REPLICATION_LOG_NAME);

  private final ReplicationStateListener stateLog;

  private final WorkQueue workQueue;
  private final DynamicItem<EventDispatcher> dispatcher;
  private final ReplicationConfig config;
  private final ReplicationTasksStorage replicationTasksStorage;
  private volatile boolean running;
  private volatile boolean replaying;
  private final Queue<ReferenceUpdatedEvent> beforeStartupEventsQueue;

  @Inject
  ReplicationQueue(
      WorkQueue wq,
      ReplicationConfig rc,
      DynamicItem<EventDispatcher> dis,
      ReplicationStateListeners sl,
      ReplicationTasksStorage rts) {
    workQueue = wq;
    dispatcher = dis;
    config = rc;
    stateLog = sl;
    replicationTasksStorage = rts;
    beforeStartupEventsQueue = Queues.newConcurrentLinkedQueue();
  }

  @Override
  public void start() {
    if (!running) {
      config.startup(workQueue);
      running = true;
      firePendingEvents();
      fireBeforeStartupEvents();
    }
  }

  @Override
  public void stop() {
    running = false;
    int discarded = config.shutdown();
    if (discarded > 0) {
      repLog.warn("Canceled {} replication events during shutdown", discarded);
    }
  }

  public boolean isRunning() {
    return running;
  }

  public boolean isReplaying() {
    return replaying;
  }

  void scheduleFullSync(Project.NameKey project, String urlMatch, ReplicationState state) {
    scheduleFullSync(project, urlMatch, state, false);
  }

  @VisibleForTesting
  public void scheduleFullSync(
      Project.NameKey project, String urlMatch, ReplicationState state, boolean now) {
    if (!running) {
      stateLog.warn("Replication plugin did not finish startup before event", state);
      return;
    }

    for (Destination cfg : config.getDestinations(FilterType.ALL)) {
      if (cfg.wouldPushProject(project)) {
        for (URIish uri : cfg.getURIs(project, urlMatch)) {
          cfg.schedule(project, PushOne.ALL_REFS, uri, state, now);
          replicationTasksStorage.persist(
              new ReplicateRefUpdate(
                  project.get(), PushOne.ALL_REFS, uri, cfg.getRemoteConfigName()));
        }
      }
    }
  }

  @Override
  public void onGitReferenceUpdated(GitReferenceUpdatedListener.Event event) {
    onGitReferenceUpdated(event.getProjectName(), event.getRefName());
  }

  private void onGitReferenceUpdated(String projectName, String refName) {
    ReplicationState state = new ReplicationState(new GitUpdateProcessing(dispatcher.get()));
    if (!running) {
      stateLog.warn(
          "Replication plugin did not finish startup before event, event replication is postponed",
          state);
      beforeStartupEventsQueue.add(ReferenceUpdatedEvent.create(projectName, refName));
      return;
    }

    Project.NameKey project = new Project.NameKey(projectName);
    for (Destination cfg : config.getDestinations(FilterType.ALL)) {
      pushReference(cfg, project, refName, state);
    }
    state.markAllPushTasksScheduled();
  }

  @UsedAt(UsedAt.Project.COLLABNET)
  public void pushReference(Destination cfg, Project.NameKey project, String refName) {
    pushReference(cfg, project, refName, null);
  }

  private void pushReference(
      Destination cfg, Project.NameKey project, String refName, ReplicationState state) {
    boolean withoutState = state == null;
    if (withoutState) {
      state = new ReplicationState(new GitUpdateProcessing(dispatcher.get()));
    }

    if (cfg.wouldPushProject(project) && cfg.wouldPushRef(refName)) {
      for (URIish uri : cfg.getURIs(project, null)) {
        replicationTasksStorage.persist(
            new ReplicateRefUpdate(project.get(), refName, uri, cfg.getRemoteConfigName()));
        cfg.schedule(project, refName, uri, state);
      }
    } else {
      repLog.debug("Skipping ref {} on project {}", refName, project.get());
    }

    if (withoutState) {
      state.markAllPushTasksScheduled();
    }
  }

  private void firePendingEvents() {
<<<<<<< HEAD
    replaying = true;
    try {
      Set<String> eventsReplayed = new HashSet<>();
      replaying = true;
      for (ReplicationTasksStorage.ReplicateRefUpdate t : replicationTasksStorage.list()) {
        if (t == null) {
          repLog.warn("Encountered null replication event in ReplicationTasksStorage");
          continue;
        }
        String eventKey = String.format("%s:%s", t.project, t.ref);
        if (!eventsReplayed.contains(eventKey)) {
          repLog.info("Firing pending task {}", eventKey);
          onGitReferenceUpdated(t.project, t.ref);
          eventsReplayed.add(eventKey);
        }
      }
    } finally {
      replaying = false;
    }
=======
    final Set<String> eventsReplayed = new HashSet<>();
    replaying = true;
    new ChainedScheduler.StreamScheduler<ReplicationTasksStorage.ReplicateRefUpdate>(
        workQueue.getDefaultQueue(),
        replicationTasksStorage.stream(),
        new ChainedScheduler.Runner<ReplicationTasksStorage.ReplicateRefUpdate>() {
          @Override
          public void run(ReplicationTasksStorage.ReplicateRefUpdate u) {
            String eventKey = getKey(u);
            if (eventsReplayed.add(eventKey)) {
              repLog.info("Firing pending task {}", eventKey);
              onGitReferenceUpdated(u.project, u.ref);
            }
          }

          @Override
          public void onDone() {
            replaying = false;
          }

          @Override
          public String toString(ReplicationTasksStorage.ReplicateRefUpdate u) {
            return "Scheduling push to " + getKey(u);
          }

          public String getKey(ReplicationTasksStorage.ReplicateRefUpdate u) {
            return String.format("%s:%s", u.project, u.ref);
          }
        });
>>>>>>> f590639a
  }

  @Override
  public void onProjectDeleted(ProjectDeletedListener.Event event) {
    Project.NameKey p = new Project.NameKey(event.getProjectName());
    config.getURIs(Optional.empty(), p, FilterType.PROJECT_DELETION).entries().stream()
        .forEach(e -> e.getKey().scheduleDeleteProject(e.getValue(), p));
  }

  @Override
  public void onHeadUpdated(HeadUpdatedListener.Event event) {
    Project.NameKey p = new Project.NameKey(event.getProjectName());
    config.getURIs(Optional.empty(), p, FilterType.ALL).entries().stream()
        .forEach(e -> e.getKey().scheduleUpdateHead(e.getValue(), p, event.getNewHeadName()));
  }

  private void fireBeforeStartupEvents() {
    Set<String> eventsReplayed = new HashSet<>();
    for (ReferenceUpdatedEvent event : beforeStartupEventsQueue) {
      String eventKey = String.format("%s:%s", event.projectName(), event.refName());
      if (!eventsReplayed.contains(eventKey)) {
        repLog.info("Firing pending task {}", event);
        onGitReferenceUpdated(event.projectName(), event.refName());
        eventsReplayed.add(eventKey);
      }
    }
  }

  @AutoValue
  abstract static class ReferenceUpdatedEvent {

    static ReferenceUpdatedEvent create(String projectName, String refName) {
      return new AutoValue_ReplicationQueue_ReferenceUpdatedEvent(projectName, refName);
    }

    public abstract String projectName();

    public abstract String refName();
  }
}<|MERGE_RESOLUTION|>--- conflicted
+++ resolved
@@ -173,27 +173,6 @@
   }
 
   private void firePendingEvents() {
-<<<<<<< HEAD
-    replaying = true;
-    try {
-      Set<String> eventsReplayed = new HashSet<>();
-      replaying = true;
-      for (ReplicationTasksStorage.ReplicateRefUpdate t : replicationTasksStorage.list()) {
-        if (t == null) {
-          repLog.warn("Encountered null replication event in ReplicationTasksStorage");
-          continue;
-        }
-        String eventKey = String.format("%s:%s", t.project, t.ref);
-        if (!eventsReplayed.contains(eventKey)) {
-          repLog.info("Firing pending task {}", eventKey);
-          onGitReferenceUpdated(t.project, t.ref);
-          eventsReplayed.add(eventKey);
-        }
-      }
-    } finally {
-      replaying = false;
-    }
-=======
     final Set<String> eventsReplayed = new HashSet<>();
     replaying = true;
     new ChainedScheduler.StreamScheduler<ReplicationTasksStorage.ReplicateRefUpdate>(
@@ -223,7 +202,6 @@
             return String.format("%s:%s", u.project, u.ref);
           }
         });
->>>>>>> f590639a
   }
 
   @Override
