--- conflicted
+++ resolved
@@ -70,14 +70,9 @@
   private final WorkQueue workQueue;
   private final DynamicItem<EventDispatcher> dispatcher;
   private final ReplicationConfig config;
-<<<<<<< HEAD
   private final DynamicItem<AdminApiFactory> adminApiFactory;
   private final ReplicationTasksStorage replicationTasksStorage;
-=======
-  private final GerritSshApi gerritAdmin;
-  private final ReplicationState.Factory replicationStateFactory;
-  private final EventsStorage eventsStorage;
->>>>>>> 18504132
+
   private volatile boolean running;
   private volatile boolean replaying;
   private final Queue<ReferenceUpdatedEvent> beforeStartupEventsQueue;
@@ -88,44 +83,25 @@
       DynamicItem<AdminApiFactory> aaf,
       ReplicationConfig rc,
       DynamicItem<EventDispatcher> dis,
-<<<<<<< HEAD
       ReplicationStateListeners sl,
       ReplicationTasksStorage rts) {
-=======
-      ReplicationStateListener sl,
-      ReplicationState.Factory rsf,
-      EventsStorage es) {
->>>>>>> 18504132
     workQueue = wq;
     dispatcher = dis;
     config = rc;
     stateLog = sl;
-<<<<<<< HEAD
     adminApiFactory = aaf;
     replicationTasksStorage = rts;
-=======
-    gerritAdmin = ga;
-    replicationStateFactory = rsf;
-    eventsStorage = es;
->>>>>>> 18504132
     beforeStartupEventsQueue = Queues.newConcurrentLinkedQueue();
   }
 
   @Override
   public void start() {
-<<<<<<< HEAD
     if (!running) {
       config.startup(workQueue);
       running = true;
       firePendingEvents();
       fireBeforeStartupEvents();
     }
-=======
-    config.startup(workQueue);
-    running = true;
-    firePendingEvents();
-    fireBeforeStartupEvents();
->>>>>>> 18504132
   }
 
   @Override
@@ -171,16 +147,11 @@
 
   @Override
   public void onGitReferenceUpdated(GitReferenceUpdatedListener.Event event) {
-<<<<<<< HEAD
     onGitReferenceUpdated(event.getProjectName(), event.getRefName());
   }
 
   private void onGitReferenceUpdated(String projectName, String refName) {
     ReplicationState state = new ReplicationState(new GitUpdateProcessing(dispatcher.get()));
-=======
-    ReplicationState state =
-        replicationStateFactory.create(new GitUpdateProcessing(dispatcher.get()));
->>>>>>> 18504132
     if (!running) {
       stateLog.warn(
           "Replication plugin did not finish startup before event, event replication is postponed",
@@ -188,28 +159,13 @@
       beforeStartupEventsQueue.add(new ReferenceUpdatedEvent(projectName, refName));
       return;
     }
-    onGitReferenceUpdated(event.getProjectName(), event.getRefName());
-  }
-
-<<<<<<< HEAD
+
     Project.NameKey project = new Project.NameKey(projectName);
     for (Destination cfg : config.getDestinations(FilterType.ALL)) {
       if (cfg.wouldPushProject(project) && cfg.wouldPushRef(refName)) {
         for (URIish uri : cfg.getURIs(project, null)) {
           replicationTasksStorage.persist(
               new ReplicateRefUpdate(projectName, refName, uri, cfg.getRemoteConfigName()));
-=======
-  private void onGitReferenceUpdated(String projectName, String refName) {
-    ReplicationState state =
-        replicationStateFactory.create(new GitUpdateProcessing(dispatcher.get()));
-
-    Project.NameKey project = new Project.NameKey(projectName);
-    for (Destination cfg : config.getDestinations(FilterType.ALL)) {
-      if (cfg.wouldPushProject(project) && cfg.wouldPushRef(refName)) {
-        String eventKey = eventsStorage.persist(projectName, refName);
-        state.setEventKey(eventKey);
-        for (URIish uri : cfg.getURIs(project, null)) {
->>>>>>> 18504132
           cfg.schedule(project, refName, uri, state);
         }
       }
@@ -218,7 +174,6 @@
   }
 
   private void firePendingEvents() {
-<<<<<<< HEAD
     try {
       Set<String> eventsReplayed = new HashSet<>();
       replaying = true;
@@ -232,23 +187,6 @@
       }
     } finally {
       replaying = false;
-=======
-    for (EventsStorage.ReplicateRefUpdate e : eventsStorage.list()) {
-      if (e == null) {
-        repLog.warn("Encountered null replication event in EventsStorage");
-      } else {
-        repLog.info("Firing pending event {}", e);
-        onGitReferenceUpdated(e.project, e.ref);
-      }
-    }
-  }
-
-  @Override
-  public void onNewProjectCreated(NewProjectCreatedListener.Event event) {
-    Project.NameKey projectName = new Project.NameKey(event.getProjectName());
-    for (URIish uri : getURIs(projectName, FilterType.PROJECT_CREATION)) {
-      createProject(uri, projectName, event.getHeadName());
->>>>>>> 18504132
     }
   }
 
