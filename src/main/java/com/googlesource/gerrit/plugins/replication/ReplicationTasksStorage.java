--- conflicted
+++ resolved
@@ -66,11 +66,7 @@
   public abstract static class ReplicateRefUpdate {
     public static Optional<ReplicateRefUpdate> createOptionally(Path file, Gson gson) {
       try {
-<<<<<<< HEAD
-        return Optional.of(create(file, gson));
-=======
-        return Optional.ofNullable(create(file));
->>>>>>> 0e34c23c
+        return Optional.ofNullable(create(file, gson));
       } catch (NoSuchFileException e) {
         logger.atFine().log("File %s not found while reading task", file);
       } catch (IOException e) {
