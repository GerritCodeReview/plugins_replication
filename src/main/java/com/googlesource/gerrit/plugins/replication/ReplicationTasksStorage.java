// Copyright (C) 2018 The Android Open Source Project
//
// Licensed under the Apache License, Version 2.0 (the "License");
// you may not use this file except in compliance with the License.
// You may obtain a copy of the License at
//
// http://www.apache.org/licenses/LICENSE-2.0
//
// Unless required by applicable law or agreed to in writing, software
// distributed under the License is distributed on an "AS IS" BASIS,
// WITHOUT WARRANTIES OR CONDITIONS OF ANY KIND, either express or implied.
// See the License for the specific language governing permissions and
// limitations under the License.

package com.googlesource.gerrit.plugins.replication;

import static java.nio.charset.StandardCharsets.UTF_8;

import com.google.common.annotations.VisibleForTesting;
import com.google.common.flogger.FluentLogger;
import com.google.common.hash.Hashing;
import com.google.gson.Gson;
import com.google.inject.Inject;
import com.google.inject.ProvisionException;
import com.google.inject.Singleton;
import java.io.IOException;
import java.nio.file.DirectoryIteratorException;
import java.nio.file.DirectoryStream;
import java.nio.file.Files;
import java.nio.file.NoSuchFileException;
import java.nio.file.Path;
import java.nio.file.StandardCopyOption;
import java.util.ArrayList;
import java.util.List;
import org.eclipse.jgit.lib.ObjectId;
import org.eclipse.jgit.transport.URIish;

/**
 * A persistent store for replication tasks.
 *
 * <p>The data of this store lives under <replication_data>/ref-updates where replication_data is
 * determined by the replication.eventsDirectory config option and defaults to
 * <site_dir>/data/replication. Atomic renames must be supported from anywhere within the store to
 * anywhere within the store. This generally means that all the contents of the store needs to live
 * on the same filesystem.
 *
 * <p>Individual tasks are stored in files under the following directories using the sha1 of the
 * task:
 *
 * <p><code>
 *   .../building/<tmp_name>                       new replication tasks under construction
 *   .../running/<sha1>                            running replication tasks
 *   .../waiting/<task_sha1_NN_shard>/<task_sha1>  outstanding replication tasks
 * </code>
 *
 * <p>Tasks are moved atomically via a rename between those directories to indicate the current
 * state of each task.
 *
 * <p>Note: The .../waiting/<task_sha1_NN_shard> directories are never removed. This helps prevent
 * failures when moving tasks to and from the shard directories from different hosts concurrently.
 */
@Singleton
public class ReplicationTasksStorage {
  private static final FluentLogger logger = FluentLogger.forEnclosingClass();

  private boolean disableDeleteForTesting;

  public static class ReplicateRefUpdate {
    public final String project;
    public final String ref;
    public final String uri;
    public final String remote;

    public ReplicateRefUpdate(String project, String ref, URIish uri, String remote) {
      this.project = project;
      this.ref = ref;
      this.uri = uri.toASCIIString();
      this.remote = remote;
    }

    @Override
    public String toString() {
      return "ref-update " + project + ":" + ref + " uri:" + uri + " remote:" + remote;
    }
  }

  private static final Gson GSON = new Gson();

  private final Path buildingUpdates;
  private final Path runningUpdates;
  private final Path waitingUpdates;

  @Inject
  ReplicationTasksStorage(ReplicationConfig config) {
    this(config.getEventsDirectory().resolve("ref-updates"));
  }

  @VisibleForTesting
  public ReplicationTasksStorage(Path refUpdates) {
    buildingUpdates = refUpdates.resolve("building");
    runningUpdates = refUpdates.resolve("running");
    waitingUpdates = refUpdates.resolve("waiting");
  }

  public synchronized String create(ReplicateRefUpdate r) {
    return new Task(r).create();
  }

  @VisibleForTesting
  public void disableDeleteForTesting(boolean deleteDisabled) {
    this.disableDeleteForTesting = deleteDisabled;
  }

  public synchronized void start(UriUpdates uriUpdates) {
    for (ReplicateRefUpdate update : uriUpdates.getReplicateRefUpdates()) {
      new Task(update).start();
    }
  }

  public synchronized void reset(UriUpdates uriUpdates) {
    for (ReplicateRefUpdate update : uriUpdates.getReplicateRefUpdates()) {
      new Task(update).reset();
    }
  }

  public synchronized void resetAll() {
    for (ReplicateRefUpdate r : list(createDir(runningUpdates))) {
      new Task(r).reset();
    }
  }

<<<<<<< HEAD
  public boolean isWaiting(PushOne push) {
    return push.getRefs().stream().map(ref -> new Task(push, ref)).anyMatch(Task::isWaiting);
  }

  public void finish(PushOne push) {
    for (String ref : push.getRefs()) {
      new Task(new ReplicateRefUpdate(push, ref)).finish();
=======
  public synchronized void finish(UriUpdates uriUpdates) {
    for (ReplicateRefUpdate update : uriUpdates.getReplicateRefUpdates()) {
      new Task(update).finish();
>>>>>>> 264bdae4
    }
  }

  public synchronized List<ReplicateRefUpdate> listWaiting() {
    return list(createDir(waitingUpdates));
  }

  public synchronized List<ReplicateRefUpdate> listRunning() {
    return list(createDir(runningUpdates));
  }

  private List<ReplicateRefUpdate> list(Path tasks) {
    List<ReplicateRefUpdate> results = new ArrayList<>();
    try (DirectoryStream<Path> events = Files.newDirectoryStream(tasks)) {
      for (Path path : events) {
        if (Files.isRegularFile(path)) {
          try {
            String json = new String(Files.readAllBytes(path), UTF_8);
            results.add(GSON.fromJson(json, ReplicateRefUpdate.class));
          } catch (NoSuchFileException ex) {
            logger.atFine().log(
                "File %s not found while listing waiting tasks (likely in-flight or completed by another node)",
                path);
          } catch (IOException e) {
            logger.atSevere().withCause(e).log("Error when firing pending event %s", path);
          }
        } else if (Files.isDirectory(path)) {
          try {
            results.addAll(list(path));
          } catch (DirectoryIteratorException d) {
            // iterating over the sub-directories is expected to have dirs disappear
            Nfs.throwIfNotStaleFileHandle(d.getCause());
          }
        }
      }
    } catch (IOException e) {
      logger.atSevere().withCause(e).log("Error while listing tasks");
    }
    return results;
  }

  @SuppressWarnings("deprecation")
  private ObjectId sha1(String s) {
    return ObjectId.fromRaw(Hashing.sha1().hashString(s, UTF_8).asBytes());
  }

  private static Path createDir(Path dir) {
    try {
      return Files.createDirectories(dir);
    } catch (IOException e) {
      throw new ProvisionException(String.format("Couldn't create %s", dir), e);
    }
  }

  @VisibleForTesting
  class Task {
    public final ReplicateRefUpdate update;
    public final String taskKey;
    public final Path running;
    public final Path waiting;

    public Task(PushOne push, String ref) {
      this(new ReplicateRefUpdate(push, ref));
    }

    public Task(ReplicateRefUpdate update) {
      this.update = update;
      String key = update.project + "\n" + update.ref + "\n" + update.uri + "\n" + update.remote;
      taskKey = sha1(key).name();
      running = createDir(runningUpdates).resolve(taskKey);
      waiting = createDir(waitingUpdates).resolve(taskKey);
    }

    public String create() {
      if (Files.exists(waiting)) {
        return taskKey;
      }

      String json = GSON.toJson(update) + "\n";
      try {
        Path tmp = Files.createTempFile(createDir(buildingUpdates), taskKey, null);
        logger.atFine().log("CREATE %s %s", tmp, updateLog());
        Files.write(tmp, json.getBytes(UTF_8));
        logger.atFine().log("RENAME %s %s %s", tmp, waiting, updateLog());
        rename(tmp, waiting);
      } catch (IOException e) {
        logger.atWarning().withCause(e).log("Couldn't create task %s", json);
      }
      return taskKey;
    }

    public void start() {
      rename(waiting, running);
    }

    public void reset() {
      rename(running, waiting);
    }

    public boolean isWaiting() {
      return Files.exists(waiting);
    }

    public void finish() {
      if (disableDeleteForTesting) {
        logger.atFine().log("DELETE %s %s DISABLED", running, updateLog());
        return;
      }

      try {
        logger.atFine().log("DELETE %s %s", running, updateLog());
        Files.delete(running);
      } catch (IOException e) {
        logger.atSevere().withCause(e).log("Error while deleting task %s", taskKey);
      }
    }

    private void rename(Path from, Path to) {
      try {
        logger.atFine().log("RENAME %s to %s %s", from, to, updateLog());
        Files.move(from, to, StandardCopyOption.ATOMIC_MOVE, StandardCopyOption.REPLACE_EXISTING);
      } catch (IOException e) {
        logger.atSevere().withCause(e).log("Error while renaming task %s", taskKey);
      }
    }

    private String updateLog() {
      return String.format("(%s:%s => %s)", update.project, update.ref, update.uri);
    }
  }
}<|MERGE_RESOLUTION|>--- conflicted
+++ resolved
@@ -129,19 +129,13 @@
     }
   }
 
-<<<<<<< HEAD
   public boolean isWaiting(PushOne push) {
     return push.getRefs().stream().map(ref -> new Task(push, ref)).anyMatch(Task::isWaiting);
   }
 
-  public void finish(PushOne push) {
-    for (String ref : push.getRefs()) {
-      new Task(new ReplicateRefUpdate(push, ref)).finish();
-=======
-  public synchronized void finish(UriUpdates uriUpdates) {
+  public void finish(UriUpdates uriUpdates) {
     for (ReplicateRefUpdate update : uriUpdates.getReplicateRefUpdates()) {
       new Task(update).finish();
->>>>>>> 264bdae4
     }
   }
 
