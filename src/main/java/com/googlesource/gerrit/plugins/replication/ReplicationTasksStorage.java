// Copyright (C) 2018 The Android Open Source Project
//
// Licensed under the Apache License, Version 2.0 (the "License");
// you may not use this file except in compliance with the License.
// You may obtain a copy of the License at
//
// http://www.apache.org/licenses/LICENSE-2.0
//
// Unless required by applicable law or agreed to in writing, software
// distributed under the License is distributed on an "AS IS" BASIS,
// WITHOUT WARRANTIES OR CONDITIONS OF ANY KIND, either express or implied.
// See the License for the specific language governing permissions and
// limitations under the License.

package com.googlesource.gerrit.plugins.replication;

import static java.nio.charset.StandardCharsets.UTF_8;

import com.google.common.annotations.VisibleForTesting;
import com.google.common.flogger.FluentLogger;
import com.google.common.hash.Hashing;
import com.google.gson.Gson;
import com.google.inject.Inject;
import com.google.inject.ProvisionException;
import com.google.inject.Singleton;
import java.io.IOException;
import java.nio.file.DirectoryIteratorException;
import java.nio.file.DirectoryStream;
import java.nio.file.Files;
import java.nio.file.NoSuchFileException;
import java.nio.file.Path;
import java.nio.file.StandardCopyOption;
import java.util.ArrayList;
import java.util.List;
import org.eclipse.jgit.lib.ObjectId;
import org.eclipse.jgit.transport.URIish;

/**
 * A persistent store for replication tasks.
 *
 * <p>The data of this store lives under <replication_data>/ref-updates where replication_data is
 * determined by the replication.eventsDirectory config option and defaults to
 * <site_dir>/data/replication. Atomic renames must be supported from anywhere within the store to
 * anywhere within the store. This generally means that all the contents of the store needs to live
 * on the same filesystem.
 *
 * <p>Individual tasks are stored in files under the following directories using the sha1 of the
 * task:
 *
 * <p><code>
 *   .../building/<tmp_name>  new replication tasks under construction
 *   .../running/<sha1>       running replication tasks
 *   .../waiting/<sha1>       outstanding replication tasks
 * </code>
 *
 * <p>Tasks are moved atomically via a rename between those directories to indicate the current
 * state of each task.
 */
@Singleton
public class ReplicationTasksStorage {
  private static final FluentLogger logger = FluentLogger.forEnclosingClass();

  private boolean disableDeleteForTesting;

  public static class ReplicateRefUpdate {
    public final String project;
    public final String ref;
    public final String uri;
    public final String remote;

    public ReplicateRefUpdate(PushOne push, String ref) {
      this(push.getProjectNameKey().get(), ref, push.getURI(), push.getRemoteName());
    }

    public ReplicateRefUpdate(String project, String ref, URIish uri, String remote) {
      this.project = project;
      this.ref = ref;
      this.uri = uri.toASCIIString();
      this.remote = remote;
    }

    @Override
    public String toString() {
      return "ref-update " + project + ":" + ref + " uri:" + uri + " remote:" + remote;
    }
  }

  private static final Gson GSON = new Gson();

  private final Path refUpdates;
  private final Path buildingUpdates;
  private final Path runningUpdates;
  private final Path waitingUpdates;

  @Inject
  ReplicationTasksStorage(ReplicationConfig config) {
<<<<<<< HEAD
    refUpdates = config.getEventsDirectory().resolve("ref-updates");
    buildingUpdates = refUpdates.resolve("building");
    runningUpdates = refUpdates.resolve("running");
    waitingUpdates = refUpdates.resolve("waiting");
=======
    this(config.getEventsDirectory().resolve("ref-updates"));
  }

  @VisibleForTesting
  public ReplicationTasksStorage(Path refUpdates) {
    this.refUpdates = refUpdates;
>>>>>>> 904259df
  }

  public synchronized String create(ReplicateRefUpdate r) {
    return new Task(r).create();
  }

  @VisibleForTesting
  public void disableDeleteForTesting(boolean deleteDisabled) {
    this.disableDeleteForTesting = deleteDisabled;
  }

  @VisibleForTesting
  public void delete(ReplicateRefUpdate r) {
    new Task(r).delete();
  }

  public synchronized void start(PushOne push) {
    for (String ref : push.getRefs()) {
      new Task(new ReplicateRefUpdate(push, ref)).start();
    }
  }

  public synchronized void reset(PushOne push) {
    for (String ref : push.getRefs()) {
      new Task(new ReplicateRefUpdate(push, ref)).reset();
    }
  }

  public synchronized void resetAll() {
    for (ReplicateRefUpdate r : listRunning()) {
      new Task(r).reset();
    }
  }

  public synchronized void finish(PushOne push) {
    for (String ref : push.getRefs()) {
      new Task(new ReplicateRefUpdate(push, ref)).finish();
    }
  }

  public synchronized List<ReplicateRefUpdate> listWaiting() {
    return list(createDir(waitingUpdates));
  }

  @VisibleForTesting
  public synchronized List<ReplicateRefUpdate> listRunning() {
    return list(createDir(runningUpdates));
  }

  @VisibleForTesting
  public synchronized List<ReplicateRefUpdate> listBuilding() {
    return list(createDir(buildingUpdates));
  }

  @VisibleForTesting
  public synchronized List<ReplicateRefUpdate> list() {
    return list(createDir(refUpdates));
  }

  private List<ReplicateRefUpdate> list(Path tasks) {
    List<ReplicateRefUpdate> results = new ArrayList<>();
    try (DirectoryStream<Path> events = Files.newDirectoryStream(tasks)) {
      for (Path path : events) {
        if (Files.isRegularFile(path)) {
          try {
            String json = new String(Files.readAllBytes(path), UTF_8);
            results.add(GSON.fromJson(json, ReplicateRefUpdate.class));
          } catch (NoSuchFileException ex) {
            logger.atFine().log(
                "File %s not found while listing waiting tasks (likely in-flight or completed by another node)",
                path);
          } catch (IOException e) {
            logger.atSevere().withCause(e).log("Error when firing pending event %s", path);
          }
        } else if (Files.isDirectory(path)) {
          try {
            results.addAll(list(path));
          } catch (DirectoryIteratorException d) {
            // iterating over the sub-directories is expected to have dirs disappear
            Nfs.throwIfNotStaleFileHandle(d.getCause());
          }
        }
      }
    } catch (IOException e) {
      logger.atSevere().withCause(e).log("Error while listing tasks");
    }
    return results;
  }

  @SuppressWarnings("deprecation")
  private ObjectId sha1(String s) {
    return ObjectId.fromRaw(Hashing.sha1().hashString(s, UTF_8).asBytes());
  }

  private static Path createDir(Path dir) {
    try {
      return Files.createDirectories(dir);
    } catch (IOException e) {
      throw new ProvisionException(String.format("Couldn't create %s", dir), e);
    }
  }

  private class Task {
    public final ReplicateRefUpdate update;
    public final String json;
    public final String taskKey;
    public final Path running;
    public final Path waiting;

    public Task(ReplicateRefUpdate update) {
      this.update = update;
      json = GSON.toJson(update) + "\n";
      String key = update.project + "\n" + update.ref + "\n" + update.uri + "\n" + update.remote;
      taskKey = sha1(key).name();
      running = createDir(runningUpdates).resolve(taskKey);
      waiting = createDir(waitingUpdates).resolve(taskKey);
    }

    public String create() {
      if (Files.exists(waiting)) {
        return taskKey;
      }

      try {
        Path tmp = Files.createTempFile(createDir(buildingUpdates), taskKey, null);
        logger.atFine().log("CREATE %s %s", tmp, updateLog());
        Files.write(tmp, json.getBytes(UTF_8));
        logger.atFine().log("RENAME %s %s %s", tmp, waiting, updateLog());
        rename(tmp, waiting);
      } catch (IOException e) {
        logger.atWarning().withCause(e).log("Couldn't create task %s", json);
      }
      return taskKey;
    }

    public void start() {
      rename(waiting, running);
    }

    public void reset() {
      rename(running, waiting);
    }

    public void finish() {
      if (disableDeleteForTesting) {
        logger.atFine().log("DELETE %s %s DISABLED", running, updateLog());
        return;
      }

      try {
        logger.atFine().log("DELETE %s %s", running, updateLog());
        Files.delete(running);
      } catch (IOException e) {
        logger.atSevere().withCause(e).log("Error while deleting task %s", taskKey);
      }
    }

    public void delete() {
      try {
        Files.deleteIfExists(waiting);
        Files.deleteIfExists(running);
      } catch (IOException e) {
        logger.atSevere().withCause(e).log("Error while deleting task %s", taskKey);
      }
    }

    private void rename(Path from, Path to) {
      try {
        logger.atFine().log("RENAME %s to %s %s", from, to, updateLog());
        Files.move(from, to, StandardCopyOption.ATOMIC_MOVE, StandardCopyOption.REPLACE_EXISTING);
      } catch (IOException e) {
        logger.atSevere().withCause(e).log("Error while renaming task %s", taskKey);
      }
    }

    private String updateLog() {
      return String.format("(%s:%s => %s)", update.project, update.ref, update.uri);
    }
  }
}<|MERGE_RESOLUTION|>--- conflicted
+++ resolved
@@ -94,19 +94,15 @@
 
   @Inject
   ReplicationTasksStorage(ReplicationConfig config) {
-<<<<<<< HEAD
-    refUpdates = config.getEventsDirectory().resolve("ref-updates");
+    this(config.getEventsDirectory().resolve("ref-updates"));
+  }
+
+  @VisibleForTesting
+  public ReplicationTasksStorage(Path refUpdates) {
+    this.refUpdates = refUpdates;
     buildingUpdates = refUpdates.resolve("building");
     runningUpdates = refUpdates.resolve("running");
     waitingUpdates = refUpdates.resolve("waiting");
-=======
-    this(config.getEventsDirectory().resolve("ref-updates"));
-  }
-
-  @VisibleForTesting
-  public ReplicationTasksStorage(Path refUpdates) {
-    this.refUpdates = refUpdates;
->>>>>>> 904259df
   }
 
   public synchronized String create(ReplicateRefUpdate r) {
