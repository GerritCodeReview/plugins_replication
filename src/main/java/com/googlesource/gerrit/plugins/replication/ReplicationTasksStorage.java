--- conflicted
+++ resolved
@@ -135,17 +135,13 @@
     this.disableDeleteForTesting = deleteDisabled;
   }
 
-<<<<<<< HEAD
-  public boolean start(PushOne push) {
+  public synchronized boolean start(PushOne push) {
     UriLock lock = new UriLock(push);
     if (!lock.acquire()) {
       return false;
     }
 
     boolean started = false;
-=======
-  public synchronized void start(PushOne push) {
->>>>>>> 0d91ffd1
     for (String ref : push.getRefs()) {
       started = new Task(lock, ref).start() || started;
     }
@@ -156,20 +152,15 @@
     return started;
   }
 
-<<<<<<< HEAD
-  public void reset(PushOne push) {
+  public synchronized void reset(PushOne push) {
     UriLock lock = new UriLock(push);
-=======
-  public synchronized void reset(PushOne push) {
->>>>>>> 0d91ffd1
     for (String ref : push.getRefs()) {
       new Task(lock, ref).reset();
     }
     lock.release();
   }
 
-<<<<<<< HEAD
-  public void resetAll() {
+  public synchronized void resetAll() {
     try (DirectoryStream<Path> dirs = Files.newDirectoryStream(createDir(runningUpdates))) {
       for (Path dir : dirs) {
         UriLock lock = null;
@@ -196,17 +187,6 @@
     UriLock lock = new UriLock(push);
     for (ReplicateRefUpdate r : list(lock.runningDir)) {
       new Task(lock, r.ref).finish();
-=======
-  public synchronized void resetAll() {
-    for (ReplicateRefUpdate r : listRunning()) {
-      new Task(r).reset();
-    }
-  }
-
-  public synchronized void finish(PushOne push) {
-    for (String ref : push.getRefs()) {
-      new Task(new ReplicateRefUpdate(push, ref)).finish();
->>>>>>> 0d91ffd1
     }
     lock.release();
   }
