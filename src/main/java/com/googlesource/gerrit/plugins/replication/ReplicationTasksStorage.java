--- conflicted
+++ resolved
@@ -129,19 +129,15 @@
     }
   }
 
-<<<<<<< HEAD
-  public boolean isWaiting(PushOne push) {
-    return push.getRefs().stream().map(ref -> new Task(push, ref)).anyMatch(Task::isWaiting);
-  }
-
-  public void finish(PushOne push) {
-    for (String ref : push.getRefs()) {
-      new Task(new ReplicateRefUpdate(push, ref)).finish();
-=======
-  public synchronized void finish(UriUpdates uriUpdates) {
+  public boolean isWaiting(UriUpdates uriUpdates) {
+    return uriUpdates.getReplicateRefUpdates().stream()
+        .map(update -> new Task(update))
+        .anyMatch(Task::isWaiting);
+  }
+
+  public void finish(UriUpdates uriUpdates) {
     for (ReplicateRefUpdate update : uriUpdates.getReplicateRefUpdates()) {
       new Task(update).finish();
->>>>>>> 264bdae4
     }
   }
 
@@ -203,10 +199,6 @@
     public final Path running;
     public final Path waiting;
 
-    public Task(PushOne push, String ref) {
-      this(new ReplicateRefUpdate(push, ref));
-    }
-
     public Task(ReplicateRefUpdate update) {
       this.update = update;
       String key = update.project + "\n" + update.ref + "\n" + update.uri + "\n" + update.remote;
