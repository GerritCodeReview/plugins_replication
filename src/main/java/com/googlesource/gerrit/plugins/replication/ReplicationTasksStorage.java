// Copyright (C) 2018 The Android Open Source Project
//
// Licensed under the Apache License, Version 2.0 (the "License");
// you may not use this file except in compliance with the License.
// You may obtain a copy of the License at
//
// http://www.apache.org/licenses/LICENSE-2.0
//
// Unless required by applicable law or agreed to in writing, software
// distributed under the License is distributed on an "AS IS" BASIS,
// WITHOUT WARRANTIES OR CONDITIONS OF ANY KIND, either express or implied.
// See the License for the specific language governing permissions and
// limitations under the License.

package com.googlesource.gerrit.plugins.replication;

import static java.nio.charset.StandardCharsets.UTF_8;

import com.google.auto.value.AutoValue;
import com.google.common.annotations.VisibleForTesting;
import com.google.common.collect.ImmutableSet;
import com.google.common.flogger.FluentLogger;
import com.google.common.hash.Hashing;
import com.google.gerrit.common.Nullable;
import com.google.gson.Gson;
import com.google.gson.GsonBuilder;
import com.google.gson.TypeAdapter;
import com.google.gson.TypeAdapterFactory;
import com.google.gson.reflect.TypeToken;
import com.google.gson.stream.JsonReader;
import com.google.gson.stream.JsonToken;
import com.google.gson.stream.JsonWriter;
import com.google.inject.Inject;
import com.google.inject.ProvisionException;
import com.google.inject.Singleton;
import java.io.IOException;
import java.net.URISyntaxException;
import java.nio.file.Files;
import java.nio.file.NoSuchFileException;
import java.nio.file.NotDirectoryException;
import java.nio.file.Path;
import java.nio.file.StandardCopyOption;
import java.util.HashSet;
import java.util.Optional;
import java.util.Set;
import java.util.stream.Stream;
import org.eclipse.jgit.lib.ObjectId;
import org.eclipse.jgit.transport.URIish;

/**
 * A persistent store for replication tasks.
 *
 * <p>The data of this store lives under <replication_data>/ref-updates where replication_data is
 * determined by the replication.eventsDirectory config option and defaults to
 * <site_dir>/data/replication. Atomic renames must be supported from anywhere within the store to
 * anywhere within the store. This generally means that all the contents of the store needs to live
 * on the same filesystem.
 *
 * <p>Individual tasks are stored in files under the following directories using the sha1 of the
 * task:
 *
 * <p><code>
 *   .../building/<tmp_name>                       new replication tasks under construction
 *   .../running/<sha1>                            running replication tasks
 *   .../waiting/<task_sha1>  outstanding replication tasks
 * </code>
 *
 * <p>Tasks are moved atomically via a rename between those directories to indicate the current
 * state of each task.
 */
@Singleton
public class ReplicationTasksStorage {
  private static final FluentLogger logger = FluentLogger.forEnclosingClass();

  @AutoValue
  public abstract static class ReplicateRefUpdate {
    public static Optional<ReplicateRefUpdate> createOptionally(Path file, Gson gson) {
      try {
        return Optional.ofNullable(create(file, gson));
      } catch (NoSuchFileException e) {
        logger.atFine().log("File %s not found while reading task", file);
      } catch (IOException e) {
        logger.atSevere().withCause(e).log("Error while reading task %s", file);
      }
      return Optional.empty();
    }

    public static ReplicateRefUpdate create(Path file, Gson gson) throws IOException {
      String json = new String(Files.readAllBytes(file), UTF_8);
      return create(gson.fromJson(json, ReplicateRefUpdate.class), file.getFileName().toString());
    }

    public static ReplicateRefUpdate create(
        String project, Set<String> refs, URIish uri, String remote) {
      return new AutoValue_ReplicationTasksStorage_ReplicateRefUpdate(
          project,
          ImmutableSet.copyOf(refs),
          uri.toASCIIString(),
          remote,
          sha1(project, ImmutableSet.copyOf(refs), uri.toASCIIString(), remote));
    }

    public static ReplicateRefUpdate create(ReplicateRefUpdate u, String filename) {
      return new AutoValue_ReplicationTasksStorage_ReplicateRefUpdate(
          u.project(), u.refs(), u.uri(), u.remote(), filename);
    }

    public abstract String project();

    public abstract ImmutableSet<String> refs();

    public abstract String uri();

    public abstract String remote();

    public abstract String sha1();

    private static String sha1(String project, Set<String> refs, String uri, String remote) {
      return ReplicationTasksStorage.sha1(
              project + "\n" + refs.toString() + "\n" + uri + "\n" + remote)
          .name();
    }

    @Override
    public final String toString() {
      return "ref-update "
          + project()
          + ":"
          + refs().toString()
          + " uri:"
          + uri()
          + " remote:"
          + remote();
    }

    public static TypeAdapter<ReplicateRefUpdate> typeAdapter(Gson gson) {
      return new AutoValue_ReplicationTasksStorage_ReplicateRefUpdate.GsonTypeAdapter(gson);
    }
  }

  private final Gson gson;

  private final Path buildingUpdates;
  private final Path runningUpdates;
  private final Path waitingUpdates;

  private boolean isMultiPrimary;

  @Inject
  ReplicationTasksStorage(ReplicationConfig config) {
    this(config.getEventsDirectory().resolve("ref-updates"));
    isMultiPrimary = config.getDistributionInterval() != 0;
  }

  @VisibleForTesting
  public ReplicationTasksStorage(Path refUpdates) {
    buildingUpdates = refUpdates.resolve("building");
    runningUpdates = refUpdates.resolve("running");
    waitingUpdates = refUpdates.resolve("waiting");
    gson =
        new GsonBuilder()
            .registerTypeAdapterFactory(new ReplicateRefUpdateTypeAdapterFactory())
            .create();
  }

  private boolean isMultiPrimary() {
    return isMultiPrimary;
  }

  public String create(ReplicateRefUpdate r) {
    return new Task(r).create();
  }

<<<<<<< HEAD
  public synchronized Set<ImmutableSet<String>> start(UriUpdates uriUpdates) {
    Set<ImmutableSet<String>> startedRefs = new HashSet<>();
=======
  public Set<String> start(UriUpdates uriUpdates) {
    Set<String> startedRefs = new HashSet<>();
>>>>>>> 694b3408
    for (ReplicateRefUpdate update : uriUpdates.getReplicateRefUpdates()) {
      Task t = new Task(update);
      if (t.start()) {
        startedRefs.add(t.update.refs());
      }
    }
    return startedRefs;
  }

  public void reset(UriUpdates uriUpdates) {
    for (ReplicateRefUpdate update : uriUpdates.getReplicateRefUpdates()) {
      new Task(update).reset();
    }
  }

  public void recoverAll() {
    streamRunning().forEach(r -> new Task(r).recover());
  }

  public boolean isWaiting(UriUpdates uriUpdates) {
    return uriUpdates.getReplicateRefUpdates().stream()
        .map(update -> new Task(update))
        .anyMatch(Task::isWaiting);
  }

  public void finish(UriUpdates uriUpdates) {
    for (ReplicateRefUpdate update : uriUpdates.getReplicateRefUpdates()) {
      new Task(update).finish();
    }
  }

  public Stream<ReplicateRefUpdate> streamWaiting() {
    return streamRecursive(createDir(waitingUpdates));
  }

  public Stream<ReplicateRefUpdate> streamRunning() {
    return streamRecursive(createDir(runningUpdates));
  }

  private Stream<ReplicateRefUpdate> streamRecursive(Path dir) {
    return walkNonDirs(dir)
        .map(path -> ReplicateRefUpdate.createOptionally(path, gson))
        .filter(Optional::isPresent)
        .map(Optional::get);
  }

  private Stream<Path> walkNonDirs(Path path) {
    try {
      return Files.list(path).flatMap(sub -> walkNonDirs(sub));
    } catch (NotDirectoryException e) {
      return Stream.of(path);
    } catch (Exception e) {
      String message = "Error while walking directory %s";
      if (isMultiPrimary() && e instanceof NoSuchFileException) {
        logger.atFine().log(
            message + " (expected regularly with multi-primaries and distributor enabled)", path);
      } else {
        logger.atSevere().withCause(e).log(message, path);
      }
      return Stream.empty();
    }
  }

  @SuppressWarnings("deprecation")
  private static ObjectId sha1(String s) {
    return ObjectId.fromRaw(Hashing.sha1().hashString(s, UTF_8).asBytes());
  }

  private static Path createDir(Path dir) {
    try {
      return Files.createDirectories(dir);
    } catch (IOException e) {
      throw new ProvisionException(String.format("Couldn't create %s", dir), e);
    }
  }

  public static final class ReplicateRefUpdateTypeAdapterFactory implements TypeAdapterFactory {
    static class ReplicateRefUpdateTypeAdapter<T> extends TypeAdapter<ReplicateRefUpdate> {

      @Override
      public void write(JsonWriter out, ReplicateRefUpdate value) throws IOException {
        if (value == null) {
          out.nullValue();
          return;
        }
        out.beginObject();

        out.name("project");
        out.value(value.project());

        out.name("refs");
        out.beginArray();
        for (String ref : value.refs()) {
          out.value(ref);
        }
        out.endArray();

        out.name("uri");
        out.value(value.uri());

        out.name("remote");
        out.value(value.remote());

        out.endObject();
      }

      @Nullable
      @Override
      public ReplicateRefUpdate read(JsonReader in) throws IOException {
        if (in.peek() == JsonToken.NULL) {
          in.nextNull();
          return null;
        }
        String project = null;
        Set<String> refs = new HashSet<>();
        URIish uri = null;
        String remote = null;

        String fieldname = null;
        in.beginObject();

        while (in.hasNext()) {
          JsonToken token = in.peek();

          if (token.equals(JsonToken.NAME)) {
            fieldname = in.nextName();
          }

          switch (fieldname) {
            case "project":
              project = in.nextString();
              break;
            case "refs":
              in.beginArray();
              while (in.hasNext()) {
                refs.add(in.nextString());
              }
              in.endArray();
              break;
            case "ref":
              refs.add(in.nextString());
              break;
            case "uri":
              try {
                uri = new URIish(in.nextString());
              } catch (URISyntaxException e) {
                throw new IOException("Unable to parse remote URI", e);
              }
              break;
            case "remote":
              remote = in.nextString();
              break;
            default:
              throw new IOException(String.format("Unknown field in stored task: %s", fieldname));
          }
        }

        in.endObject();
        return ReplicateRefUpdate.create(project, refs, uri, remote);
      }
    }

    @SuppressWarnings("unchecked")
    @Nullable
    @Override
    public <T> TypeAdapter<T> create(Gson gson, TypeToken<T> type) {
      if (type.equals(TypeToken.get(AutoValue_ReplicationTasksStorage_ReplicateRefUpdate.class))
          || type.equals(TypeToken.get(ReplicateRefUpdate.class))) {
        return (TypeAdapter<T>) new ReplicateRefUpdateTypeAdapter<T>();
      }
      return null;
    }
  }

  @VisibleForTesting
  class Task {
    public final ReplicateRefUpdate update;
    public final String taskKey;
    public final Path running;
    public final Path waiting;

    public Task(ReplicateRefUpdate update) {
      this.update = update;
      taskKey = update.sha1();
      running = createDir(runningUpdates).resolve(taskKey);
      waiting = createDir(waitingUpdates).resolve(taskKey);
    }

    public String create() {
      if (Files.exists(waiting)) {
        return taskKey;
      }

      String json = gson.toJson(update) + "\n";
      try {
        Path tmp = Files.createTempFile(createDir(buildingUpdates), taskKey, null);
        logger.atFine().log("CREATE %s %s", tmp, updateLog());
        Files.write(tmp, json.getBytes(UTF_8));
        logger.atFine().log("RENAME %s %s %s", tmp, waiting, updateLog());
        rename(tmp, waiting);
      } catch (IOException e) {
        logger.atWarning().withCause(e).log("Couldn't create task %s", json);
      }
      return taskKey;
    }

    public boolean start() {
      return rename(waiting, running);
    }

    public void reset() {
      rename(running, waiting);
    }

    public void recover() {
      rename(running, waiting);
    }

    public boolean isWaiting() {
      return Files.exists(waiting);
    }

    public void finish() {
      try {
        logger.atFine().log("DELETE %s %s", running, updateLog());
        Files.delete(running);
      } catch (IOException e) {
        String message = "Error while deleting task %s";
        if (isMultiPrimary() && e instanceof NoSuchFileException) {
          logger.atFine().log(
              message + " (expected after recovery from another node's startup with multi-primaries and distributor enabled)",
              taskKey);
        } else {
          logger.atSevere().withCause(e).log(message, taskKey);
        }
      }
    }

    @VisibleForTesting
    boolean rename(Path from, Path to) {
      try {
        logger.atFine().log("RENAME %s to %s %s", from, to, updateLog());
        Files.move(from, to, StandardCopyOption.ATOMIC_MOVE, StandardCopyOption.REPLACE_EXISTING);
        return true;
      } catch (IOException e) {
        String message = "Error while renaming task %s";
        if (isMultiPrimary() && e instanceof NoSuchFileException) {
          logger.atFine().log(
              message + " (expected regularly with multi-primaries and distributor enabled)",
              taskKey);
        } else {
          logger.atSevere().withCause(e).log(message, taskKey);
        }
        return false;
      }
    }

    private String updateLog() {
      return String.format("(%s:%s => %s)", update.project(), update.refs(), update.uri());
    }
  }
}<|MERGE_RESOLUTION|>--- conflicted
+++ resolved
@@ -167,17 +167,12 @@
     return isMultiPrimary;
   }
 
-  public String create(ReplicateRefUpdate r) {
+  public synchronized String create(ReplicateRefUpdate r) {
     return new Task(r).create();
   }
 
-<<<<<<< HEAD
   public synchronized Set<ImmutableSet<String>> start(UriUpdates uriUpdates) {
     Set<ImmutableSet<String>> startedRefs = new HashSet<>();
-=======
-  public Set<String> start(UriUpdates uriUpdates) {
-    Set<String> startedRefs = new HashSet<>();
->>>>>>> 694b3408
     for (ReplicateRefUpdate update : uriUpdates.getReplicateRefUpdates()) {
       Task t = new Task(update);
       if (t.start()) {
@@ -187,13 +182,13 @@
     return startedRefs;
   }
 
-  public void reset(UriUpdates uriUpdates) {
+  public synchronized void reset(UriUpdates uriUpdates) {
     for (ReplicateRefUpdate update : uriUpdates.getReplicateRefUpdates()) {
       new Task(update).reset();
     }
   }
 
-  public void recoverAll() {
+  public synchronized void recoverAll() {
     streamRunning().forEach(r -> new Task(r).recover());
   }
 
