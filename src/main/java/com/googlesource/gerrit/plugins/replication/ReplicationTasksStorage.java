--- conflicted
+++ resolved
@@ -127,7 +127,6 @@
     }
   }
 
-<<<<<<< HEAD
   public synchronized void finish(PushOne push) {
     for (String ref : push.getRefs()) {
       new Task(new ReplicateRefUpdate(push, ref)).finish();
@@ -156,20 +155,6 @@
   private List<ReplicateRefUpdate> list(Path tasks) {
     List<ReplicateRefUpdate> results = new ArrayList<>();
     try (DirectoryStream<Path> events = Files.newDirectoryStream(tasks)) {
-      for (Path e : events) {
-        if (Files.isRegularFile(e)) {
-          String json = new String(Files.readAllBytes(e), UTF_8);
-          results.add(GSON.fromJson(json, ReplicateRefUpdate.class));
-        } else if (Files.isDirectory(e)) {
-          try {
-            results.addAll(list(e));
-          } catch (DirectoryIteratorException d) {
-            // iterating over the sub-directories is expected to have dirs disappear
-            Nfs.throwIfNotStaleFileHandle(d.getCause());
-=======
-  public List<ReplicateRefUpdate> list() {
-    List<ReplicateRefUpdate> results = new ArrayList<>();
-    try (DirectoryStream<Path> events = Files.newDirectoryStream(refUpdates())) {
       for (Path path : events) {
         if (Files.isRegularFile(path)) {
           try {
@@ -181,7 +166,13 @@
                 path);
           } catch (IOException e) {
             logger.atSevere().withCause(e).log("Error when firing pending event %s", path);
->>>>>>> 9392d3ba
+          }
+        } else if (Files.isDirectory(path)) {
+          try {
+            results.addAll(list(path));
+          } catch (DirectoryIteratorException d) {
+            // iterating over the sub-directories is expected to have dirs disappear
+            Nfs.throwIfNotStaleFileHandle(d.getCause());
           }
         }
       }
