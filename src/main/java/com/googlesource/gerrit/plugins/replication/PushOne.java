--- conflicted
+++ resolved
@@ -413,14 +413,8 @@
     if (pool.isCreateMissingRepos()) {
       try {
         Ref head = git.exactRef(Constants.HEAD);
-<<<<<<< HEAD
         if (createProject(projectName, head != null ? getName(head) : null)) {
-          repLog.warn("Missing repository created; retry replication to {}", uri);
-=======
-        if (replicationQueue.createProject(
-            config.getName(), projectName, head != null ? getName(head) : null)) {
           repLog.atWarning().log("Missing repository created; retry replication to %s", uri);
->>>>>>> 7649b84b
           pool.reschedule(this, Destination.RetryReason.REPOSITORY_MISSING);
         } else {
           repLog.atWarning().log(
@@ -470,20 +464,16 @@
       return new PushResult();
     }
 
-<<<<<<< HEAD
     if (replConfig.getMaxRefsToLog() == 0 || todo.size() <= replConfig.getMaxRefsToLog()) {
-      repLog.info("Push to {} references: {}", uri, todo);
+      repLog.atInfo().log("Push to %s references: %s", uri, todo);
     } else {
-      repLog.info(
-          "Push to {} references (first {} of {} listed): {}",
+      repLog.atInfo().log(
+          "Push to %s references (first %d of %d listed): %s",
           uri,
           replConfig.getMaxRefsToLog(),
           todo.size(),
           todo.subList(0, replConfig.getMaxRefsToLog()));
     }
-=======
-    repLog.atInfo().log("Push to %s references: %s", uri, todo);
->>>>>>> 7649b84b
 
     return tn.push(NullProgressMonitor.INSTANCE, todo);
   }
