--- conflicted
+++ resolved
@@ -287,28 +287,18 @@
     return uri;
   }
 
-<<<<<<< HEAD
-  void addRefBatch(ImmutableSet<String> refBatch) {
+  /** Returns false if all refs were already included in the push, true otherwise */
+  boolean addRefBatch(ImmutableSet<String> refBatch) {
     if (refBatch.size() == 1 && refBatch.contains(ALL_REFS)) {
       refBatchesToPush.clear();
-      pushAllRefs = true;
-      repLog.atFinest().log("Added all refs for replication to %s", uri);
-    } else if (!pushAllRefs && refBatchesToPush.add(refBatch)) {
-      repLog.atFinest().log("Added ref %s for replication to %s", refBatch, uri);
-=======
-  /** Returns true if the ref was not already included in the push and false otherwise */
-  boolean addRef(String ref) {
-    if (ALL_REFS.equals(ref)) {
-      delta.clear();
       boolean pushAllRefsChanged = !pushAllRefs;
       pushAllRefs = true;
       repLog.atFinest().log("Added all refs for replication to %s", uri);
       return pushAllRefsChanged;
     }
-    if (!pushAllRefs && delta.add(ref)) {
-      repLog.atFinest().log("Added ref %s for replication to %s", ref, uri);
+    if (!pushAllRefs && refBatchesToPush.add(refBatch)) {
+      repLog.atFinest().log("Added ref %s for replication to %s", refBatch, uri);
       return true;
->>>>>>> 694b3408
     }
     return false;
   }
