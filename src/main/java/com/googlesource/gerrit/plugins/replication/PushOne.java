--- conflicted
+++ resolved
@@ -14,12 +14,8 @@
 
 package com.googlesource.gerrit.plugins.replication;
 
-<<<<<<< HEAD
 import static com.googlesource.gerrit.plugins.replication.ReplicationQueue.repLog;
 
-import com.google.common.base.Stopwatch;
-=======
->>>>>>> af5edf60
 import com.google.common.base.Throwables;
 import com.google.common.collect.LinkedListMultimap;
 import com.google.common.collect.Lists;
@@ -144,11 +140,8 @@
     lockRetryCount = 0;
     maxLockRetries = pool.getLockErrorMaxRetries();
     id = ig.next();
-<<<<<<< HEAD
     stateLog = sl;
-=======
     createdAt = TimeUtil.nowMs();
->>>>>>> af5edf60
   }
 
   @Override
