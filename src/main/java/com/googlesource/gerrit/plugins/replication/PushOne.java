// Copyright (C) 2009 The Android Open Source Project
//
// Licensed under the Apache License, Version 2.0 (the "License");
// you may not use this file except in compliance with the License.
// You may obtain a copy of the License at
//
// http://www.apache.org/licenses/LICENSE-2.0
//
// Unless required by applicable law or agreed to in writing, software
// distributed under the License is distributed on an "AS IS" BASIS,
// WITHOUT WARRANTIES OR CONDITIONS OF ANY KIND, either express or implied.
// See the License for the specific language governing permissions and
// limitations under the License.

package com.googlesource.gerrit.plugins.replication;

import static com.googlesource.gerrit.plugins.replication.ReplicationQueue.repLog;
import static java.util.concurrent.TimeUnit.NANOSECONDS;
import static java.util.concurrent.TimeUnit.SECONDS;
import static java.util.stream.Collectors.toMap;

import com.google.common.base.Throwables;
import com.google.common.collect.LinkedListMultimap;
import com.google.common.collect.ListMultimap;
import com.google.common.collect.Sets;
import com.google.gerrit.entities.Project;
import com.google.gerrit.entities.RefNames;
import com.google.gerrit.extensions.events.GitReferenceUpdatedListener;
import com.google.gerrit.extensions.registration.DynamicItem;
import com.google.gerrit.extensions.restapi.AuthException;
import com.google.gerrit.extensions.restapi.ResourceConflictException;
import com.google.gerrit.metrics.Timer1;
import com.google.gerrit.server.git.GitRepositoryManager;
import com.google.gerrit.server.git.PerThreadRequestScope;
import com.google.gerrit.server.git.ProjectRunnable;
import com.google.gerrit.server.git.WorkQueue.CanceledWhileRunning;
import com.google.gerrit.server.ioutil.HexFormat;
import com.google.gerrit.server.logging.TraceContext;
import com.google.gerrit.server.permissions.PermissionBackend;
import com.google.gerrit.server.permissions.PermissionBackend.RefFilterOptions;
import com.google.gerrit.server.permissions.PermissionBackendException;
import com.google.gerrit.server.permissions.ProjectPermission;
import com.google.gerrit.server.project.ProjectCache;
import com.google.gerrit.server.project.ProjectState;
import com.google.gerrit.server.util.IdGenerator;
import com.google.inject.Inject;
import com.google.inject.assistedinject.Assisted;
import com.googlesource.gerrit.plugins.replication.ReplicationState.RefPushResult;
import com.jcraft.jsch.JSchException;
import java.io.IOException;
import java.util.ArrayList;
import java.util.Collection;
import java.util.Collections;
import java.util.HashMap;
import java.util.HashSet;
import java.util.List;
import java.util.Map;
import java.util.Optional;
import java.util.Set;
import java.util.concurrent.atomic.AtomicBoolean;
import org.eclipse.jgit.errors.NoRemoteRepositoryException;
import org.eclipse.jgit.errors.NotSupportedException;
import org.eclipse.jgit.errors.RemoteRepositoryException;
import org.eclipse.jgit.errors.RepositoryNotFoundException;
import org.eclipse.jgit.errors.TransportException;
import org.eclipse.jgit.lib.Constants;
import org.eclipse.jgit.lib.NullProgressMonitor;
import org.eclipse.jgit.lib.Ref;
import org.eclipse.jgit.lib.Repository;
import org.eclipse.jgit.transport.CredentialsProvider;
import org.eclipse.jgit.transport.FetchConnection;
import org.eclipse.jgit.transport.PushResult;
import org.eclipse.jgit.transport.RefSpec;
import org.eclipse.jgit.transport.RemoteConfig;
import org.eclipse.jgit.transport.RemoteRefUpdate;
import org.eclipse.jgit.transport.Transport;
import org.eclipse.jgit.transport.URIish;

/**
 * A push to remote operation started by {@link GitReferenceUpdatedListener}.
 *
 * <p>Instance members are protected by the lock within PushQueue. Callers must take that lock to
 * ensure they are working with a current view of the object.
 */
class PushOne implements ProjectRunnable, CanceledWhileRunning {
  private final ReplicationStateListener stateLog;
  static final String ALL_REFS = "..all..";
  static final String ID_KEY = "pushOneId";

  interface Factory {
    PushOne create(Project.NameKey d, URIish u);
  }

  private final GitRepositoryManager gitManager;
  private final PermissionBackend permissionBackend;
  private final Destination pool;
  private final RemoteConfig config;
  private final ReplicationConfig replConfig;
  private final CredentialsProvider credentialsProvider;
  private final PerThreadRequestScope.Scoper threadScoper;

  private final Project.NameKey projectName;
  private final URIish uri;
  private final Set<String> delta = Sets.newHashSetWithExpectedSize(4);
  private boolean pushAllRefs;
  private Repository git;
  private boolean isCollision;
  private boolean retrying;
  private int retryCount;
  private final int maxRetries;
  private boolean canceled;
  private final ListMultimap<String, ReplicationState> stateMap = LinkedListMultimap.create();
  private final int maxLockRetries;
  private int lockRetryCount;
  private final int id;
  private final long createdAt;
  private final ReplicationMetrics metrics;
  private final ProjectCache projectCache;
  private final CreateProjectTask.Factory createProjectFactory;
  private final AtomicBoolean canceledWhileRunning;
  private final TransportFactory transportFactory;
  private DynamicItem<ReplicationPushFilter> replicationPushFilter;

  @Inject
  PushOne(
      GitRepositoryManager grm,
      PermissionBackend permissionBackend,
      Destination p,
      RemoteConfig c,
      ReplicationConfig rc,
      CredentialsFactory cpFactory,
      PerThreadRequestScope.Scoper ts,
      IdGenerator ig,
      ReplicationStateListeners sl,
      ReplicationMetrics m,
      ProjectCache pc,
      CreateProjectTask.Factory cpf,
      TransportFactory tf,
      @Assisted Project.NameKey d,
      @Assisted URIish u) {
    gitManager = grm;
    this.permissionBackend = permissionBackend;
    pool = p;
    config = c;
    replConfig = rc;
    credentialsProvider = cpFactory.create(c.getName());
    threadScoper = ts;
    projectName = d;
    uri = u;
    lockRetryCount = 0;
    maxLockRetries = pool.getLockErrorMaxRetries();
    id = ig.next();
    stateLog = sl;
    createdAt = System.nanoTime();
    metrics = m;
    projectCache = pc;
    createProjectFactory = cpf;
    canceledWhileRunning = new AtomicBoolean(false);
    maxRetries = p.getMaxRetries();
    transportFactory = tf;
  }

  @Inject(optional = true)
  public void setReplicationPushFilter(DynamicItem<ReplicationPushFilter> replicationPushFilter) {
    this.replicationPushFilter = replicationPushFilter;
  }

  @Override
  public void cancel() {
    repLog.info("Replication [{}] to {} was canceled", HexFormat.fromInt(id), getURI());
    canceledByReplication();
    pool.pushWasCanceled(this);
  }

  @Override
  public void setCanceledWhileRunning() {
    repLog.info(
        "Replication [{}] to {} was canceled while being executed",
        HexFormat.fromInt(id),
        getURI());
    canceledWhileRunning.set(true);
  }

  @Override
  public Project.NameKey getProjectNameKey() {
    return projectName;
  }

  @Override
  public String getRemoteName() {
    return config.getName();
  }

  @Override
  public boolean hasCustomizedPrint() {
    return true;
  }

  @Override
  public String toString() {
    String print = "[" + HexFormat.fromInt(id) + "] push " + uri;

    if (retryCount > 0) {
      print = "(retry " + retryCount + ") " + print;
    }
    return print;
  }

  boolean isRetrying() {
    return retrying;
  }

  boolean setToRetry() {
    retrying = true;
    retryCount++;
    return maxRetries == 0 || retryCount <= maxRetries;
  }

  void canceledByReplication() {
    canceled = true;
  }

  boolean wasCanceled() {
    return canceled || canceledWhileRunning.get();
  }

  URIish getURI() {
    return uri;
  }

  void addRef(String ref) {
    if (ALL_REFS.equals(ref)) {
      delta.clear();
      pushAllRefs = true;
      repLog.trace("Added all refs for replication to {}", uri);
    } else if (!pushAllRefs) {
      delta.add(ref);
      repLog.trace("Added ref {} for replication to {}", ref, uri);
    }
  }

  Set<String> getRefs() {
    return pushAllRefs ? Sets.newHashSet(ALL_REFS) : delta;
  }

  void addRefs(Set<String> refs) {
    if (!pushAllRefs) {
      for (String ref : refs) {
        addRef(ref);
      }
    }
  }

  void addState(String ref, ReplicationState state) {
    stateMap.put(ref, state);
  }

  ListMultimap<String, ReplicationState> getStates() {
    return stateMap;
  }

  ReplicationState[] getStatesAsArray() {
    Set<ReplicationState> statesSet = new HashSet<>();
    statesSet.addAll(stateMap.values());
    return statesSet.toArray(new ReplicationState[statesSet.size()]);
  }

  ReplicationState[] getStatesByRef(String ref) {
    Collection<ReplicationState> states = stateMap.get(ref);
    return states.toArray(new ReplicationState[states.size()]);
  }

  public int getId() {
    return id;
  }

  void addStates(ListMultimap<String, ReplicationState> states) {
    stateMap.putAll(states);
  }

  void removeStates() {
    stateMap.clear();
  }

  private void statesCleanUp() {
    if (!stateMap.isEmpty() && !isRetrying() && !isCollision) {
      for (Map.Entry<String, ReplicationState> entry : stateMap.entries()) {
        entry
            .getValue()
            .notifyRefReplicated(
                projectName.get(), entry.getKey(), uri, RefPushResult.FAILED, null);
      }
    }
  }

  @Override
  public void run() {
    try {
      threadScoper
          .scope(
              () -> {
                runPushOperation();
                return null;
              })
          .call();
    } catch (Exception e) {
      Throwables.throwIfUnchecked(e);
      throw new RuntimeException(e);
    } finally {
      statesCleanUp();
    }
  }

  private void runPushOperation() {
    try (TraceContext ctx = TraceContext.open().addTag(ID_KEY, HexFormat.fromInt(id))) {
      doRunPushOperation();
    }
  }

  private void doRunPushOperation() {
    // Lock the queue, and remove ourselves, so we can't be modified once
    // we start replication (instead a new instance, with the same URI, is
    // created and scheduled for a future point in time.)
    //
    RunwayStatus status = pool.requestRunway(this);
    isCollision = false;
    if (!status.isAllowed()) {
      if (status.isCanceled()) {
<<<<<<< HEAD
        repLog.atInfo().log(
            "PushOp for replication to %s was canceled and thus won't be rescheduled", uri);
      } else if (status.isExternalInflight()) {
        repLog.atInfo().log("PushOp for replication to %s was denied externally", uri);
=======
        repLog.info("PushOp for replication to {} was canceled and thus won't be rescheduled", uri);
>>>>>>> 03e0cef0
      } else {
        repLog.info(
            "Rescheduling replication to {} to avoid collision with the in-flight push [{}].",
            uri,
            HexFormat.fromInt(status.getInFlightPushId()));
        pool.reschedule(this, Destination.RetryReason.COLLISION);
        isCollision = true;
      }
      return;
    }

    repLog.info("Replication to {} started...", uri);
    Timer1.Context<String> destinationContext = metrics.start(config.getName());
    try {
      long startedAt = destinationContext.getStartTime();
      long delay = NANOSECONDS.toMillis(startedAt - createdAt);
      metrics.record(config.getName(), delay, retryCount);
      git = gitManager.openRepository(projectName);
      runImpl();
      long elapsed = NANOSECONDS.toMillis(destinationContext.stop());

      if (elapsed > SECONDS.toMillis(pool.getSlowLatencyThreshold())) {
        metrics.recordSlowProjectReplication(
            config.getName(), projectName.get(), pool.getSlowLatencyThreshold(), elapsed);
      }
      repLog.info(
          "Replication to {} completed in {}ms, {}ms delay, {} retries",
          uri,
          elapsed,
          delay,
          retryCount);
    } catch (RepositoryNotFoundException e) {
      stateLog.error(
          "Cannot replicate " + projectName + "; Local repository error: " + e.getMessage(),
          getStatesAsArray());

    } catch (RemoteRepositoryException e) {
      // Tried to replicate to a remote via anonymous git:// but the repository
      // does not exist.  In this case NoRemoteRepositoryException is not
      // raised.
      String msg = e.getMessage();
      if (msg.contains("access denied")
          || msg.contains("no such repository")
          || msg.contains("Git repository not found")
          || msg.contains("unavailable")) {
        createRepository();
      } else {
        repLog.error("Cannot replicate {}; Remote repository error: {}", projectName, msg);
      }

    } catch (NoRemoteRepositoryException e) {
      createRepository();
    } catch (NotSupportedException e) {
      stateLog.error("Cannot replicate to " + uri, e, getStatesAsArray());
    } catch (TransportException e) {
      Throwable cause = e.getCause();
      if (cause instanceof JSchException && cause.getMessage().startsWith("UnknownHostKey:")) {
        repLog.error("Cannot replicate to {}: {}", uri, cause.getMessage());
      } else if (e instanceof LockFailureException) {
        lockRetryCount++;
        repLog.error("Cannot replicate to {} due to lock failure", uri);

        // The remote push operation should be retried.
        if (lockRetryCount <= maxLockRetries) {
          if (canceledWhileRunning.get()) {
            logCanceledWhileRunningException(e);
          } else {
            pool.reschedule(this, Destination.RetryReason.TRANSPORT_ERROR);
          }
        } else {
          repLog.error(
              "Giving up after {} lock failures during replication to {}", lockRetryCount, uri);
        }
      } else {
        if (canceledWhileRunning.get()) {
          logCanceledWhileRunningException(e);
        } else {
          repLog.error("Cannot replicate to {}", uri, e);
          // The remote push operation should be retried.
          pool.reschedule(this, Destination.RetryReason.TRANSPORT_ERROR);
        }
      }
    } catch (IOException e) {
      stateLog.error("Cannot replicate to " + uri, e, getStatesAsArray());
    } catch (PermissionBackendException | RuntimeException | Error e) {
      stateLog.error("Unexpected error during replication to " + uri, e, getStatesAsArray());
    } finally {
      pool.notifyFinished(this);
      if (git != null) {
        git.close();
      }
    }
  }

  private void logCanceledWhileRunningException(TransportException e) {
    repLog.info("Cannot replicate to {}. It was canceled while running", uri, e);
  }

  private void createRepository() {
    if (pool.isCreateMissingRepos()) {
      try {
        Ref head = git.exactRef(Constants.HEAD);
        if (createProject(projectName, head != null ? getName(head) : null)) {
          repLog.warn("Missing repository created; retry replication to {}", uri);
          pool.reschedule(this, Destination.RetryReason.REPOSITORY_MISSING);
        } else {
          repLog.warn("Missing repository could not be created when replicating {}", uri);
        }
      } catch (IOException ioe) {
        stateLog.error(
            "Cannot replicate to " + uri + "; failed to create missing repository",
            ioe,
            getStatesAsArray());
      }
    } else {
      stateLog.error("Cannot replicate to " + uri + "; repository not found", getStatesAsArray());
    }
  }

  private boolean createProject(Project.NameKey project, String head) {
    return createProjectFactory.create(project, head).create();
  }

  private String getName(Ref ref) {
    Ref target = ref;
    while (target.isSymbolic()) {
      target = target.getTarget();
    }
    return target.getName();
  }

  private void runImpl() throws IOException, PermissionBackendException {
    PushResult res;
    try (Transport tn = transportFactory.open(git, uri)) {
      res = pushVia(tn);
    }
    updateStates(res.getRemoteUpdates());
  }

  private PushResult pushVia(Transport tn) throws IOException, PermissionBackendException {
    tn.applyConfig(config);
    tn.setCredentialsProvider(credentialsProvider);

    List<RemoteRefUpdate> todo = generateUpdates(tn);
    if (todo.isEmpty()) {
      // If we have no commands selected, we have nothing to do.
      // Calling JGit at this point would just redo the work we
      // already did, and come up with the same answer. Instead
      // send back an empty result.
      return new PushResult();
    }

    if (replConfig.getMaxRefsToLog() == 0 || todo.size() <= replConfig.getMaxRefsToLog()) {
      repLog.info("Push to {} references: {}", uri, todo);
    } else {
      repLog.info(
          "Push to {} references (first {} of {} listed): {}",
          uri,
          replConfig.getMaxRefsToLog(),
          todo.size(),
          todo.subList(0, replConfig.getMaxRefsToLog()));
    }

    return tn.push(NullProgressMonitor.INSTANCE, todo);
  }

  private List<RemoteRefUpdate> generateUpdates(Transport tn)
      throws IOException, PermissionBackendException {
    Optional<ProjectState> projectState = projectCache.get(projectName);
    if (!projectState.isPresent()) {
      return Collections.emptyList();
    }

    Map<String, Ref> local =
        git.getRefDatabase().getRefs().stream().collect(toMap(Ref::getName, r -> r));
    boolean filter;
    PermissionBackend.ForProject forProject = permissionBackend.currentUser().project(projectName);
    try {
      projectState.get().checkStatePermitsRead();
      forProject.check(ProjectPermission.READ);
      filter = false;
    } catch (AuthException | ResourceConflictException e) {
      filter = true;
    }
    if (filter) {
      if (!pushAllRefs) {
        // If we aren't mirroring, reduce the space we need to filter
        // to only the references we will update during this operation.
        //
        Map<String, Ref> n = new HashMap<>();
        for (String src : delta) {
          Ref r = local.get(src);
          if (r != null) {
            n.put(src, r);
          }
        }
        local = n;
      }
      local =
          forProject
              .filter(local.values(), git, RefFilterOptions.builder().setFilterMeta(true).build())
              .stream()
              .collect(toMap(Ref::getName, r -> r));
    }

    List<RemoteRefUpdate> remoteUpdatesList =
        pushAllRefs ? doPushAll(tn, local) : doPushDelta(local);

    return replicationPushFilter == null || replicationPushFilter.get() == null
        ? remoteUpdatesList
        : replicationPushFilter.get().filter(projectName.get(), remoteUpdatesList);
  }

  private List<RemoteRefUpdate> doPushAll(Transport tn, Map<String, Ref> local) throws IOException {
    List<RemoteRefUpdate> cmds = new ArrayList<>();
    boolean noPerms = !pool.isReplicatePermissions();
    Map<String, Ref> remote = listRemote(tn);
    for (Ref src : local.values()) {
      if (!canPushRef(src.getName(), noPerms)) {
        repLog.debug("Skipping push of ref {}", src.getName());
        continue;
      }

      RefSpec spec = matchSrc(src.getName());
      if (spec != null) {
        Ref dst = remote.get(spec.getDestination());
        if (dst == null || !src.getObjectId().equals(dst.getObjectId())) {
          // Doesn't exist yet, or isn't the same value, request to push.
          push(cmds, spec, src);
        }
      }
    }

    if (config.isMirror()) {
      for (Ref ref : remote.values()) {
        if (Constants.HEAD.equals(ref.getName())) {
          repLog.debug("Skipping deletion of {}", ref.getName());
          continue;
        }
        RefSpec spec = matchDst(ref.getName());
        if (spec != null && !local.containsKey(spec.getSource())) {
          // No longer on local side, request removal.
          delete(cmds, spec);
        }
      }
    }
    return cmds;
  }

  private List<RemoteRefUpdate> doPushDelta(Map<String, Ref> local) throws IOException {
    List<RemoteRefUpdate> cmds = new ArrayList<>();
    boolean noPerms = !pool.isReplicatePermissions();
    for (String src : delta) {
      RefSpec spec = matchSrc(src);
      if (spec != null) {
        // If the ref still exists locally, send it, otherwise delete it.
        Ref srcRef = local.get(src);

        // Second try to ensure that the ref is truly not found locally
        if (srcRef == null) {
          srcRef = git.exactRef(src);
        }

        if (srcRef != null && canPushRef(src, noPerms)) {
          push(cmds, spec, srcRef);
        } else if (config.isMirror()) {
          delete(cmds, spec);
        }
      }
    }
    return cmds;
  }

  private boolean canPushRef(String ref, boolean noPerms) {
    return !(noPerms && RefNames.REFS_CONFIG.equals(ref))
        && !ref.startsWith(RefNames.REFS_CACHE_AUTOMERGE);
  }

  private Map<String, Ref> listRemote(Transport tn)
      throws NotSupportedException, TransportException {
    try (FetchConnection fc = tn.openFetch()) {
      return fc.getRefsMap();
    }
  }

  private RefSpec matchSrc(String ref) {
    for (RefSpec s : config.getPushRefSpecs()) {
      if (s.matchSource(ref)) {
        return s.expandFromSource(ref);
      }
    }
    return null;
  }

  private RefSpec matchDst(String ref) {
    for (RefSpec s : config.getPushRefSpecs()) {
      if (s.matchDestination(ref)) {
        return s.expandFromDestination(ref);
      }
    }
    return null;
  }

  private void push(List<RemoteRefUpdate> cmds, RefSpec spec, Ref src) throws IOException {
    String dst = spec.getDestination();
    boolean force = spec.isForceUpdate();
    cmds.add(new RemoteRefUpdate(git, src, dst, force, null, null));
  }

  private void delete(List<RemoteRefUpdate> cmds, RefSpec spec) throws IOException {
    String dst = spec.getDestination();
    boolean force = spec.isForceUpdate();
    cmds.add(new RemoteRefUpdate(git, (Ref) null, dst, force, null, null));
  }

  private void updateStates(Collection<RemoteRefUpdate> refUpdates) throws LockFailureException {
    Set<String> doneRefs = new HashSet<>();
    boolean anyRefFailed = false;
    RemoteRefUpdate.Status lastRefStatusError = RemoteRefUpdate.Status.OK;

    for (RemoteRefUpdate u : refUpdates) {
      RefPushResult pushStatus = RefPushResult.SUCCEEDED;
      Set<ReplicationState> logStates = new HashSet<>();

      logStates.addAll(stateMap.get(u.getSrcRef()));
      logStates.addAll(stateMap.get(ALL_REFS));
      ReplicationState[] logStatesArray = logStates.toArray(new ReplicationState[logStates.size()]);

      doneRefs.add(u.getSrcRef());
      switch (u.getStatus()) {
        case OK:
        case UP_TO_DATE:
        case NON_EXISTING:
          break;

        case NOT_ATTEMPTED:
        case AWAITING_REPORT:
        case REJECTED_NODELETE:
        case REJECTED_NONFASTFORWARD:
        case REJECTED_REMOTE_CHANGED:
          stateLog.error(
              String.format(
                  "Failed replicate of %s to %s: status %s", u.getRemoteName(), uri, u.getStatus()),
              logStatesArray);
          pushStatus = RefPushResult.FAILED;
          anyRefFailed = true;
          lastRefStatusError = u.getStatus();
          break;

        case REJECTED_OTHER_REASON:
          if ("non-fast-forward".equals(u.getMessage())) {
            stateLog.error(
                String.format(
                    "Failed replicate of %s to %s"
                        + ", remote rejected non-fast-forward push."
                        + "  Check receive.denyNonFastForwards variable in config file"
                        + " of destination repository.",
                    u.getRemoteName(), uri),
                logStatesArray);
          } else if ("failed to lock".equals(u.getMessage())) {
            throw new LockFailureException(uri, u.getMessage());
          } else {
            stateLog.error(
                String.format(
                    "Failed replicate of %s to %s, reason: %s",
                    u.getRemoteName(), uri, u.getMessage()),
                logStatesArray);
          }
          pushStatus = RefPushResult.FAILED;
          anyRefFailed = true;
          lastRefStatusError = u.getStatus();
          break;
      }

      for (ReplicationState rs : getStatesByRef(u.getSrcRef())) {
        rs.notifyRefReplicated(projectName.get(), u.getSrcRef(), uri, pushStatus, u.getStatus());
      }
    }

    doneRefs.add(ALL_REFS);
    for (ReplicationState rs : getStatesByRef(ALL_REFS)) {
      rs.notifyRefReplicated(
          projectName.get(),
          ALL_REFS,
          uri,
          anyRefFailed ? RefPushResult.FAILED : RefPushResult.SUCCEEDED,
          lastRefStatusError);
    }
    for (Map.Entry<String, ReplicationState> entry : stateMap.entries()) {
      if (!doneRefs.contains(entry.getKey())) {
        entry
            .getValue()
            .notifyRefReplicated(
                projectName.get(), entry.getKey(), uri, RefPushResult.NOT_ATTEMPTED, null);
      }
    }
    stateMap.clear();
  }

  public static class LockFailureException extends TransportException {
    private static final long serialVersionUID = 1L;

    LockFailureException(URIish uri, String message) {
      super(uri, message);
    }
  }
}<|MERGE_RESOLUTION|>--- conflicted
+++ resolved
@@ -167,17 +167,16 @@
 
   @Override
   public void cancel() {
-    repLog.info("Replication [{}] to {} was canceled", HexFormat.fromInt(id), getURI());
+    repLog.atInfo().log("Replication [%s] to %s was canceled", HexFormat.fromInt(id), getURI());
     canceledByReplication();
     pool.pushWasCanceled(this);
   }
 
   @Override
   public void setCanceledWhileRunning() {
-    repLog.info(
-        "Replication [{}] to {} was canceled while being executed",
-        HexFormat.fromInt(id),
-        getURI());
+    repLog.atInfo().log(
+        "Replication [%s] to %s was canceled while being executed",
+        HexFormat.fromInt(id), getURI());
     canceledWhileRunning.set(true);
   }
 
@@ -232,10 +231,10 @@
     if (ALL_REFS.equals(ref)) {
       delta.clear();
       pushAllRefs = true;
-      repLog.trace("Added all refs for replication to {}", uri);
+      repLog.atFinest().log("Added all refs for replication to %s", uri);
     } else if (!pushAllRefs) {
       delta.add(ref);
-      repLog.trace("Added ref {} for replication to {}", ref, uri);
+      repLog.atFinest().log("Added ref %s for replication to %s", ref, uri);
     }
   }
 
@@ -326,26 +325,21 @@
     isCollision = false;
     if (!status.isAllowed()) {
       if (status.isCanceled()) {
-<<<<<<< HEAD
         repLog.atInfo().log(
             "PushOp for replication to %s was canceled and thus won't be rescheduled", uri);
       } else if (status.isExternalInflight()) {
         repLog.atInfo().log("PushOp for replication to %s was denied externally", uri);
-=======
-        repLog.info("PushOp for replication to {} was canceled and thus won't be rescheduled", uri);
->>>>>>> 03e0cef0
       } else {
-        repLog.info(
-            "Rescheduling replication to {} to avoid collision with the in-flight push [{}].",
-            uri,
-            HexFormat.fromInt(status.getInFlightPushId()));
+        repLog.atInfo().log(
+            "Rescheduling replication to %s to avoid collision with the in-flight push [%s].",
+            uri, HexFormat.fromInt(status.getInFlightPushId()));
         pool.reschedule(this, Destination.RetryReason.COLLISION);
         isCollision = true;
       }
       return;
     }
 
-    repLog.info("Replication to {} started...", uri);
+    repLog.atInfo().log("Replication to %s started...", uri);
     Timer1.Context<String> destinationContext = metrics.start(config.getName());
     try {
       long startedAt = destinationContext.getStartTime();
@@ -359,12 +353,9 @@
         metrics.recordSlowProjectReplication(
             config.getName(), projectName.get(), pool.getSlowLatencyThreshold(), elapsed);
       }
-      repLog.info(
-          "Replication to {} completed in {}ms, {}ms delay, {} retries",
-          uri,
-          elapsed,
-          delay,
-          retryCount);
+      repLog.atInfo().log(
+          "Replication to %s completed in %dms, %dms delay, %d retries",
+          uri, elapsed, delay, retryCount);
     } catch (RepositoryNotFoundException e) {
       stateLog.error(
           "Cannot replicate " + projectName + "; Local repository error: " + e.getMessage(),
@@ -381,7 +372,7 @@
           || msg.contains("unavailable")) {
         createRepository();
       } else {
-        repLog.error("Cannot replicate {}; Remote repository error: {}", projectName, msg);
+        repLog.atSevere().log("Cannot replicate %s; Remote repository error: %s", projectName, msg);
       }
 
     } catch (NoRemoteRepositoryException e) {
@@ -391,10 +382,10 @@
     } catch (TransportException e) {
       Throwable cause = e.getCause();
       if (cause instanceof JSchException && cause.getMessage().startsWith("UnknownHostKey:")) {
-        repLog.error("Cannot replicate to {}: {}", uri, cause.getMessage());
+        repLog.atSevere().log("Cannot replicate to %s: %s", uri, cause.getMessage());
       } else if (e instanceof LockFailureException) {
         lockRetryCount++;
-        repLog.error("Cannot replicate to {} due to lock failure", uri);
+        repLog.atSevere().log("Cannot replicate to %s due to lock failure", uri);
 
         // The remote push operation should be retried.
         if (lockRetryCount <= maxLockRetries) {
@@ -404,14 +395,14 @@
             pool.reschedule(this, Destination.RetryReason.TRANSPORT_ERROR);
           }
         } else {
-          repLog.error(
-              "Giving up after {} lock failures during replication to {}", lockRetryCount, uri);
+          repLog.atSevere().log(
+              "Giving up after %d lock failures during replication to %s", lockRetryCount, uri);
         }
       } else {
         if (canceledWhileRunning.get()) {
           logCanceledWhileRunningException(e);
         } else {
-          repLog.error("Cannot replicate to {}", uri, e);
+          repLog.atSevere().withCause(e).log("Cannot replicate to %s", uri);
           // The remote push operation should be retried.
           pool.reschedule(this, Destination.RetryReason.TRANSPORT_ERROR);
         }
@@ -429,7 +420,7 @@
   }
 
   private void logCanceledWhileRunningException(TransportException e) {
-    repLog.info("Cannot replicate to {}. It was canceled while running", uri, e);
+    repLog.atInfo().withCause(e).log("Cannot replicate to %s. It was canceled while running", uri);
   }
 
   private void createRepository() {
@@ -437,10 +428,11 @@
       try {
         Ref head = git.exactRef(Constants.HEAD);
         if (createProject(projectName, head != null ? getName(head) : null)) {
-          repLog.warn("Missing repository created; retry replication to {}", uri);
+          repLog.atWarning().log("Missing repository created; retry replication to %s", uri);
           pool.reschedule(this, Destination.RetryReason.REPOSITORY_MISSING);
         } else {
-          repLog.warn("Missing repository could not be created when replicating {}", uri);
+          repLog.atWarning().log(
+              "Missing repository could not be created when replicating %s", uri);
         }
       } catch (IOException ioe) {
         stateLog.error(
@@ -487,10 +479,10 @@
     }
 
     if (replConfig.getMaxRefsToLog() == 0 || todo.size() <= replConfig.getMaxRefsToLog()) {
-      repLog.info("Push to {} references: {}", uri, todo);
+      repLog.atInfo().log("Push to %s references: %s", uri, todo);
     } else {
-      repLog.info(
-          "Push to {} references (first {} of {} listed): {}",
+      repLog.atInfo().log(
+          "Push to %s references (first %d of %d listed): %s",
           uri,
           replConfig.getMaxRefsToLog(),
           todo.size(),
@@ -553,7 +545,7 @@
     Map<String, Ref> remote = listRemote(tn);
     for (Ref src : local.values()) {
       if (!canPushRef(src.getName(), noPerms)) {
-        repLog.debug("Skipping push of ref {}", src.getName());
+        repLog.atFine().log("Skipping push of ref %s", src.getName());
         continue;
       }
 
@@ -570,7 +562,7 @@
     if (config.isMirror()) {
       for (Ref ref : remote.values()) {
         if (Constants.HEAD.equals(ref.getName())) {
-          repLog.debug("Skipping deletion of {}", ref.getName());
+          repLog.atFine().log("Skipping deletion of %s", ref.getName());
           continue;
         }
         RefSpec spec = matchDst(ref.getName());
