// Copyright (C) 2009 The Android Open Source Project
//
// Licensed under the Apache License, Version 2.0 (the "License");
// you may not use this file except in compliance with the License.
// You may obtain a copy of the License at
//
// http://www.apache.org/licenses/LICENSE-2.0
//
// Unless required by applicable law or agreed to in writing, software
// distributed under the License is distributed on an "AS IS" BASIS,
// WITHOUT WARRANTIES OR CONDITIONS OF ANY KIND, either express or implied.
// See the License for the specific language governing permissions and
// limitations under the License.

package com.googlesource.gerrit.plugins.replication;

import static com.googlesource.gerrit.plugins.replication.ReplicationQueue.repLog;
import static java.util.concurrent.TimeUnit.NANOSECONDS;
import static java.util.concurrent.TimeUnit.SECONDS;
import static java.util.stream.Collectors.toMap;

import com.google.common.base.Throwables;
import com.google.common.collect.LinkedListMultimap;
import com.google.common.collect.ListMultimap;
import com.google.common.collect.Sets;
import com.google.gerrit.entities.Project;
import com.google.gerrit.entities.RefNames;
import com.google.gerrit.extensions.events.GitReferenceUpdatedListener;
import com.google.gerrit.extensions.registration.DynamicItem;
import com.google.gerrit.extensions.restapi.AuthException;
import com.google.gerrit.extensions.restapi.ResourceConflictException;
import com.google.gerrit.metrics.Timer1;
import com.google.gerrit.server.git.GitRepositoryManager;
import com.google.gerrit.server.git.PerThreadRequestScope;
import com.google.gerrit.server.git.ProjectRunnable;
import com.google.gerrit.server.git.WorkQueue.CanceledWhileRunning;
import com.google.gerrit.server.ioutil.HexFormat;
import com.google.gerrit.server.permissions.PermissionBackend;
import com.google.gerrit.server.permissions.PermissionBackend.RefFilterOptions;
import com.google.gerrit.server.permissions.PermissionBackendException;
import com.google.gerrit.server.permissions.ProjectPermission;
import com.google.gerrit.server.project.ProjectCache;
import com.google.gerrit.server.project.ProjectState;
import com.google.gerrit.server.util.IdGenerator;
import com.google.inject.Inject;
import com.google.inject.assistedinject.Assisted;
import com.googlesource.gerrit.plugins.replication.ReplicationState.RefPushResult;
import com.jcraft.jsch.JSchException;
import java.io.IOException;
import java.util.ArrayList;
import java.util.Collection;
import java.util.Collections;
import java.util.HashMap;
import java.util.HashSet;
import java.util.List;
import java.util.Map;
import java.util.Set;
import java.util.concurrent.atomic.AtomicBoolean;
import org.eclipse.jgit.errors.NoRemoteRepositoryException;
import org.eclipse.jgit.errors.NotSupportedException;
import org.eclipse.jgit.errors.RemoteRepositoryException;
import org.eclipse.jgit.errors.RepositoryNotFoundException;
import org.eclipse.jgit.errors.TransportException;
import org.eclipse.jgit.lib.Constants;
import org.eclipse.jgit.lib.NullProgressMonitor;
import org.eclipse.jgit.lib.Ref;
import org.eclipse.jgit.lib.Repository;
import org.eclipse.jgit.transport.CredentialsProvider;
import org.eclipse.jgit.transport.FetchConnection;
import org.eclipse.jgit.transport.PushResult;
import org.eclipse.jgit.transport.RefSpec;
import org.eclipse.jgit.transport.RemoteConfig;
import org.eclipse.jgit.transport.RemoteRefUpdate;
import org.eclipse.jgit.transport.Transport;
import org.eclipse.jgit.transport.URIish;
import org.slf4j.MDC;

/**
 * A push to remote operation started by {@link GitReferenceUpdatedListener}.
 *
 * <p>Instance members are protected by the lock within PushQueue. Callers must take that lock to
 * ensure they are working with a current view of the object.
 */
class PushOne implements ProjectRunnable, CanceledWhileRunning {
  private final ReplicationStateListener stateLog;
  static final String ALL_REFS = "..all..";
  static final String ID_MDC_KEY = "pushOneId";

  interface Factory {
    PushOne create(Project.NameKey d, URIish u);
  }

  private final GitRepositoryManager gitManager;
  private final PermissionBackend permissionBackend;
  private final Destination pool;
  private final RemoteConfig config;
  private final ReplicationConfig replConfig;
  private final CredentialsProvider credentialsProvider;
  private final PerThreadRequestScope.Scoper threadScoper;

  private final Project.NameKey projectName;
  private final URIish uri;
  private final Set<String> delta = Sets.newHashSetWithExpectedSize(4);
  private boolean pushAllRefs;
  private Repository git;
  private boolean retrying;
  private int retryCount;
  private final int maxRetries;
  private boolean canceled;
  private final ListMultimap<String, ReplicationState> stateMap = LinkedListMultimap.create();
  private final int maxLockRetries;
  private int lockRetryCount;
  private final int id;
  private final long createdAt;
  private final ReplicationMetrics metrics;
  private final ProjectCache projectCache;
  private final CreateProjectTask.Factory createProjectFactory;
  private final AtomicBoolean canceledWhileRunning;
  private final TransportFactory transportFactory;
  private DynamicItem<ReplicationPushFilter> replicationPushFilter;

  @Inject
  PushOne(
      GitRepositoryManager grm,
      PermissionBackend permissionBackend,
      Destination p,
      RemoteConfig c,
      ReplicationConfig rc,
      CredentialsFactory cpFactory,
      PerThreadRequestScope.Scoper ts,
      IdGenerator ig,
      ReplicationStateListeners sl,
      ReplicationMetrics m,
      ProjectCache pc,
      CreateProjectTask.Factory cpf,
      TransportFactory tf,
      @Assisted Project.NameKey d,
      @Assisted URIish u) {
    gitManager = grm;
    this.permissionBackend = permissionBackend;
    pool = p;
    config = c;
    replConfig = rc;
    credentialsProvider = cpFactory.create(c.getName());
    threadScoper = ts;
    projectName = d;
    uri = u;
    lockRetryCount = 0;
    maxLockRetries = pool.getLockErrorMaxRetries();
    id = ig.next();
    stateLog = sl;
    createdAt = System.nanoTime();
    metrics = m;
    projectCache = pc;
    createProjectFactory = cpf;
    canceledWhileRunning = new AtomicBoolean(false);
    maxRetries = p.getMaxRetries();
    transportFactory = tf;
  }

  @Inject(optional = true)
  public void setReplicationPushFilter(DynamicItem<ReplicationPushFilter> replicationPushFilter) {
    this.replicationPushFilter = replicationPushFilter;
  }

  @Override
  public void cancel() {
    repLog.info("Replication [{}] to {} was canceled", HexFormat.fromInt(id), getURI());
    canceledByReplication();
    pool.pushWasCanceled(this);
  }

  @Override
  public void setCanceledWhileRunning() {
    repLog.info(
        "Replication [{}] to {} was canceled while being executed",
        HexFormat.fromInt(id),
        getURI());
    canceledWhileRunning.set(true);
  }

  @Override
  public Project.NameKey getProjectNameKey() {
    return projectName;
  }

  @Override
  public String getRemoteName() {
    return config.getName();
  }

  @Override
  public boolean hasCustomizedPrint() {
    return true;
  }

  @Override
  public String toString() {
    String print = "[" + HexFormat.fromInt(id) + "] push " + uri;

    if (retryCount > 0) {
      print = "(retry " + retryCount + ") " + print;
    }
    return print;
  }

  boolean isRetrying() {
    return retrying;
  }

  boolean setToRetry() {
    retrying = true;
    retryCount++;
    return maxRetries == 0 || retryCount <= maxRetries;
  }

  void canceledByReplication() {
    canceled = true;
  }

  boolean wasCanceled() {
    return canceled || canceledWhileRunning.get();
  }

  URIish getURI() {
    return uri;
  }

  void addRef(String ref) {
    if (ALL_REFS.equals(ref)) {
      delta.clear();
      pushAllRefs = true;
      repLog.trace("Added all refs for replication to {}", uri);
    } else if (!pushAllRefs) {
      delta.add(ref);
      repLog.trace("Added ref {} for replication to {}", ref, uri);
    }
  }

  Set<String> getRefs() {
    return pushAllRefs ? Sets.newHashSet(ALL_REFS) : delta;
  }

  void addRefs(Set<String> refs) {
    if (!pushAllRefs) {
      for (String ref : refs) {
        addRef(ref);
      }
    }
  }

  void addState(String ref, ReplicationState state) {
    stateMap.put(ref, state);
  }

  ListMultimap<String, ReplicationState> getStates() {
    return stateMap;
  }

  ReplicationState[] getStatesAsArray() {
    Set<ReplicationState> statesSet = new HashSet<>();
    statesSet.addAll(stateMap.values());
    return statesSet.toArray(new ReplicationState[statesSet.size()]);
  }

  ReplicationState[] getStatesByRef(String ref) {
    Collection<ReplicationState> states = stateMap.get(ref);
    return states.toArray(new ReplicationState[states.size()]);
  }

  public int getId() {
    return id;
  }

  void addStates(ListMultimap<String, ReplicationState> states) {
    stateMap.putAll(states);
  }

  void removeStates() {
    stateMap.clear();
  }

  private void statesCleanUp() {
    if (!stateMap.isEmpty() && !isRetrying()) {
      for (Map.Entry<String, ReplicationState> entry : stateMap.entries()) {
        entry
            .getValue()
            .notifyRefReplicated(
                projectName.get(), entry.getKey(), uri, RefPushResult.FAILED, null);
      }
    }
  }

  @Override
  public void run() {
    try {
      threadScoper
          .scope(
              () -> {
                runPushOperation();
                return null;
              })
          .call();
    } catch (Exception e) {
      Throwables.throwIfUnchecked(e);
      throw new RuntimeException(e);
    } finally {
      statesCleanUp();
    }
  }

  private void runPushOperation() {
    // Lock the queue, and remove ourselves, so we can't be modified once
    // we start replication (instead a new instance, with the same URI, is
    // created and scheduled for a future point in time.)
    //
    MDC.put(ID_MDC_KEY, HexFormat.fromInt(id));
    RunwayStatus status = pool.requestRunway(this);
    if (!status.isAllowed()) {
      if (status.isCanceled()) {
        repLog.info("PushOp for replication to {} was canceled and thus won't be rescheduled", uri);
      } else {
        repLog.info(
            "Rescheduling replication to {} to avoid collision with the in-flight push [{}].",
            uri,
            HexFormat.fromInt(status.getInFlightPushId()));
        pool.reschedule(this, Destination.RetryReason.COLLISION);
      }
      return;
    }

<<<<<<< HEAD
    repLog.atInfo().log("Replication to %s started...", uri);
    Timer1.Context<String> destinationContext = metrics.start(config.getName());
=======
    repLog.info("Replication to {} started...", uri);
    Timer1.Context context = metrics.start(config.getName());
>>>>>>> 8060f5f7
    try {
      long startedAt = destinationContext.getStartTime();
      long delay = NANOSECONDS.toMillis(startedAt - createdAt);
      metrics.record(config.getName(), delay, retryCount);
      git = gitManager.openRepository(projectName);
      runImpl();
<<<<<<< HEAD
      long elapsed = NANOSECONDS.toMillis(destinationContext.stop());

      if (elapsed > SECONDS.toMillis(pool.getSlowLatencyThreshold())) {
        metrics.recordSlowProjectReplication(
            config.getName(), projectName.get(), pool.getSlowLatencyThreshold(), elapsed);
      }
      repLog.atInfo().log(
          "Replication to %s completed in %dms, %dms delay, %d retries",
          uri, elapsed, delay, retryCount);
=======
      long elapsed = NANOSECONDS.toMillis(context.stop());
      repLog.info(
          "Replication to {} completed in {}ms, {}ms delay, {} retries",
          uri,
          elapsed,
          delay,
          retryCount);
>>>>>>> 8060f5f7
    } catch (RepositoryNotFoundException e) {
      stateLog.error(
          "Cannot replicate " + projectName + "; Local repository error: " + e.getMessage(),
          getStatesAsArray());

    } catch (RemoteRepositoryException e) {
      // Tried to replicate to a remote via anonymous git:// but the repository
      // does not exist.  In this case NoRemoteRepositoryException is not
      // raised.
      String msg = e.getMessage();
      if (msg.contains("access denied")
          || msg.contains("no such repository")
          || msg.contains("Git repository not found")
          || msg.contains("unavailable")) {
        createRepository();
      } else {
        repLog.error("Cannot replicate {}; Remote repository error: {}", projectName, msg);
      }

    } catch (NoRemoteRepositoryException e) {
      createRepository();
    } catch (NotSupportedException e) {
      stateLog.error("Cannot replicate to " + uri, e, getStatesAsArray());
    } catch (TransportException e) {
      Throwable cause = e.getCause();
      if (cause instanceof JSchException && cause.getMessage().startsWith("UnknownHostKey:")) {
        repLog.error("Cannot replicate to {}: {}", uri, cause.getMessage());
      } else if (e instanceof LockFailureException) {
        lockRetryCount++;
        repLog.error("Cannot replicate to {} due to lock failure", uri);

        // The remote push operation should be retried.
        if (lockRetryCount <= maxLockRetries) {
          if (canceledWhileRunning.get()) {
            logCanceledWhileRunningException(e);
          } else {
            pool.reschedule(this, Destination.RetryReason.TRANSPORT_ERROR);
          }
        } else {
          repLog.error(
              "Giving up after {} lock failures during replication to {}", lockRetryCount, uri);
        }
      } else {
        if (canceledWhileRunning.get()) {
          logCanceledWhileRunningException(e);
        } else {
          repLog.error("Cannot replicate to {}", uri, e);
          // The remote push operation should be retried.
          pool.reschedule(this, Destination.RetryReason.TRANSPORT_ERROR);
        }
      }
    } catch (IOException e) {
      stateLog.error("Cannot replicate to " + uri, e, getStatesAsArray());
    } catch (PermissionBackendException | RuntimeException | Error e) {
      stateLog.error("Unexpected error during replication to " + uri, e, getStatesAsArray());
    } finally {
      pool.notifyFinished(this);
      if (git != null) {
        git.close();
      }
    }
  }

  private void logCanceledWhileRunningException(TransportException e) {
    repLog.info("Cannot replicate to {}. It was canceled while running", uri, e);
  }

  private void createRepository() {
    if (pool.isCreateMissingRepos()) {
      try {
        Ref head = git.exactRef(Constants.HEAD);
        if (createProject(projectName, head != null ? getName(head) : null)) {
          repLog.warn("Missing repository created; retry replication to {}", uri);
          pool.reschedule(this, Destination.RetryReason.REPOSITORY_MISSING);
        } else {
          repLog.warn("Missing repository could not be created when replicating {}", uri);
        }
      } catch (IOException ioe) {
        stateLog.error(
            "Cannot replicate to " + uri + "; failed to create missing repository",
            ioe,
            getStatesAsArray());
      }
    } else {
      stateLog.error("Cannot replicate to " + uri + "; repository not found", getStatesAsArray());
    }
  }

  private boolean createProject(Project.NameKey project, String head) {
    return createProjectFactory.create(project, head).create();
  }

  private String getName(Ref ref) {
    Ref target = ref;
    while (target.isSymbolic()) {
      target = target.getTarget();
    }
    return target.getName();
  }

  private void runImpl() throws IOException, PermissionBackendException {
    PushResult res;
    try (Transport tn = transportFactory.open(git, uri)) {
      res = pushVia(tn);
    }
    updateStates(res.getRemoteUpdates());
  }

  private PushResult pushVia(Transport tn) throws IOException, PermissionBackendException {
    tn.applyConfig(config);
    tn.setCredentialsProvider(credentialsProvider);

    List<RemoteRefUpdate> todo = generateUpdates(tn);
    if (todo.isEmpty()) {
      // If we have no commands selected, we have nothing to do.
      // Calling JGit at this point would just redo the work we
      // already did, and come up with the same answer. Instead
      // send back an empty result.
      return new PushResult();
    }

    if (replConfig.getMaxRefsToLog() == 0 || todo.size() <= replConfig.getMaxRefsToLog()) {
      repLog.info("Push to {} references: {}", uri, todo);
    } else {
      repLog.info(
          "Push to {} references (first {} of {} listed): {}",
          uri,
          replConfig.getMaxRefsToLog(),
          todo.size(),
          todo.subList(0, replConfig.getMaxRefsToLog()));
    }

    return tn.push(NullProgressMonitor.INSTANCE, todo);
  }

  private List<RemoteRefUpdate> generateUpdates(Transport tn)
      throws IOException, PermissionBackendException {
    ProjectState projectState = projectCache.checkedGet(projectName);
    if (projectState == null) {
      return Collections.emptyList();
    }

    Map<String, Ref> local =
        git.getRefDatabase().getRefs().stream().collect(toMap(Ref::getName, r -> r));
    boolean filter;
    PermissionBackend.ForProject forProject = permissionBackend.currentUser().project(projectName);
    try {
      projectState.checkStatePermitsRead();
      forProject.check(ProjectPermission.READ);
      filter = false;
    } catch (AuthException | ResourceConflictException e) {
      filter = true;
    }
    if (filter) {
      if (!pushAllRefs) {
        // If we aren't mirroring, reduce the space we need to filter
        // to only the references we will update during this operation.
        //
        Map<String, Ref> n = new HashMap<>();
        for (String src : delta) {
          Ref r = local.get(src);
          if (r != null) {
            n.put(src, r);
          }
        }
        local = n;
      }
      local = forProject.filter(local, git, RefFilterOptions.builder().setFilterMeta(true).build());
    }

    List<RemoteRefUpdate> remoteUpdatesList =
        pushAllRefs ? doPushAll(tn, local) : doPushDelta(local);

    return replicationPushFilter == null || replicationPushFilter.get() == null
        ? remoteUpdatesList
        : replicationPushFilter.get().filter(projectName.get(), remoteUpdatesList);
  }

  private List<RemoteRefUpdate> doPushAll(Transport tn, Map<String, Ref> local) throws IOException {
    List<RemoteRefUpdate> cmds = new ArrayList<>();
    boolean noPerms = !pool.isReplicatePermissions();
    Map<String, Ref> remote = listRemote(tn);
    for (Ref src : local.values()) {
      if (!canPushRef(src.getName(), noPerms)) {
        repLog.debug("Skipping push of ref {}", src.getName());
        continue;
      }

      RefSpec spec = matchSrc(src.getName());
      if (spec != null) {
        Ref dst = remote.get(spec.getDestination());
        if (dst == null || !src.getObjectId().equals(dst.getObjectId())) {
          // Doesn't exist yet, or isn't the same value, request to push.
          push(cmds, spec, src);
        }
      }
    }

    if (config.isMirror()) {
      for (Ref ref : remote.values()) {
        if (Constants.HEAD.equals(ref.getName())) {
          repLog.debug("Skipping deletion of {}", ref.getName());
          continue;
        }
        RefSpec spec = matchDst(ref.getName());
        if (spec != null && !local.containsKey(spec.getSource())) {
          // No longer on local side, request removal.
          delete(cmds, spec);
        }
      }
    }
    return cmds;
  }

  private List<RemoteRefUpdate> doPushDelta(Map<String, Ref> local) throws IOException {
    List<RemoteRefUpdate> cmds = new ArrayList<>();
    boolean noPerms = !pool.isReplicatePermissions();
    for (String src : delta) {
      RefSpec spec = matchSrc(src);
      if (spec != null) {
        // If the ref still exists locally, send it, otherwise delete it.
        Ref srcRef = local.get(src);

        // Second try to ensure that the ref is truly not found locally
        if (srcRef == null) {
          srcRef = git.exactRef(src);
        }

        if (srcRef != null && canPushRef(src, noPerms)) {
          push(cmds, spec, srcRef);
        } else if (config.isMirror()) {
          delete(cmds, spec);
        }
      }
    }
    return cmds;
  }

  private boolean canPushRef(String ref, boolean noPerms) {
    return !(noPerms && RefNames.REFS_CONFIG.equals(ref))
        && !ref.startsWith(RefNames.REFS_CACHE_AUTOMERGE);
  }

  private Map<String, Ref> listRemote(Transport tn)
      throws NotSupportedException, TransportException {
    try (FetchConnection fc = tn.openFetch()) {
      return fc.getRefsMap();
    }
  }

  private RefSpec matchSrc(String ref) {
    for (RefSpec s : config.getPushRefSpecs()) {
      if (s.matchSource(ref)) {
        return s.expandFromSource(ref);
      }
    }
    return null;
  }

  private RefSpec matchDst(String ref) {
    for (RefSpec s : config.getPushRefSpecs()) {
      if (s.matchDestination(ref)) {
        return s.expandFromDestination(ref);
      }
    }
    return null;
  }

  private void push(List<RemoteRefUpdate> cmds, RefSpec spec, Ref src) throws IOException {
    String dst = spec.getDestination();
    boolean force = spec.isForceUpdate();
    cmds.add(new RemoteRefUpdate(git, src, dst, force, null, null));
  }

  private void delete(List<RemoteRefUpdate> cmds, RefSpec spec) throws IOException {
    String dst = spec.getDestination();
    boolean force = spec.isForceUpdate();
    cmds.add(new RemoteRefUpdate(git, (Ref) null, dst, force, null, null));
  }

  private void updateStates(Collection<RemoteRefUpdate> refUpdates) throws LockFailureException {
    Set<String> doneRefs = new HashSet<>();
    boolean anyRefFailed = false;
    RemoteRefUpdate.Status lastRefStatusError = RemoteRefUpdate.Status.OK;

    for (RemoteRefUpdate u : refUpdates) {
      RefPushResult pushStatus = RefPushResult.SUCCEEDED;
      Set<ReplicationState> logStates = new HashSet<>();

      logStates.addAll(stateMap.get(u.getSrcRef()));
      logStates.addAll(stateMap.get(ALL_REFS));
      ReplicationState[] logStatesArray = logStates.toArray(new ReplicationState[logStates.size()]);

      doneRefs.add(u.getSrcRef());
      switch (u.getStatus()) {
        case OK:
        case UP_TO_DATE:
        case NON_EXISTING:
          break;

        case NOT_ATTEMPTED:
        case AWAITING_REPORT:
        case REJECTED_NODELETE:
        case REJECTED_NONFASTFORWARD:
        case REJECTED_REMOTE_CHANGED:
          stateLog.error(
              String.format(
                  "Failed replicate of %s to %s: status %s", u.getRemoteName(), uri, u.getStatus()),
              logStatesArray);
          pushStatus = RefPushResult.FAILED;
          anyRefFailed = true;
          lastRefStatusError = u.getStatus();
          break;

        case REJECTED_OTHER_REASON:
          if ("non-fast-forward".equals(u.getMessage())) {
            stateLog.error(
                String.format(
                    "Failed replicate of %s to %s"
                        + ", remote rejected non-fast-forward push."
                        + "  Check receive.denyNonFastForwards variable in config file"
                        + " of destination repository.",
                    u.getRemoteName(), uri),
                logStatesArray);
          } else if ("failed to lock".equals(u.getMessage())) {
            throw new LockFailureException(uri, u.getMessage());
          } else {
            stateLog.error(
                String.format(
                    "Failed replicate of %s to %s, reason: %s",
                    u.getRemoteName(), uri, u.getMessage()),
                logStatesArray);
          }
          pushStatus = RefPushResult.FAILED;
          anyRefFailed = true;
          lastRefStatusError = u.getStatus();
          break;
      }

      for (ReplicationState rs : getStatesByRef(u.getSrcRef())) {
        rs.notifyRefReplicated(projectName.get(), u.getSrcRef(), uri, pushStatus, u.getStatus());
      }
    }

    doneRefs.add(ALL_REFS);
    for (ReplicationState rs : getStatesByRef(ALL_REFS)) {
      rs.notifyRefReplicated(
          projectName.get(),
          ALL_REFS,
          uri,
          anyRefFailed ? RefPushResult.FAILED : RefPushResult.SUCCEEDED,
          lastRefStatusError);
    }
    for (Map.Entry<String, ReplicationState> entry : stateMap.entries()) {
      if (!doneRefs.contains(entry.getKey())) {
        entry
            .getValue()
            .notifyRefReplicated(
                projectName.get(), entry.getKey(), uri, RefPushResult.NOT_ATTEMPTED, null);
      }
    }
    stateMap.clear();
  }

  public static class LockFailureException extends TransportException {
    private static final long serialVersionUID = 1L;

    LockFailureException(URIish uri, String message) {
      super(uri, message);
    }
  }
}<|MERGE_RESOLUTION|>--- conflicted
+++ resolved
@@ -329,38 +329,26 @@
       return;
     }
 
-<<<<<<< HEAD
-    repLog.atInfo().log("Replication to %s started...", uri);
+    repLog.info("Replication to {} started...", uri);
     Timer1.Context<String> destinationContext = metrics.start(config.getName());
-=======
-    repLog.info("Replication to {} started...", uri);
-    Timer1.Context context = metrics.start(config.getName());
->>>>>>> 8060f5f7
     try {
       long startedAt = destinationContext.getStartTime();
       long delay = NANOSECONDS.toMillis(startedAt - createdAt);
       metrics.record(config.getName(), delay, retryCount);
       git = gitManager.openRepository(projectName);
       runImpl();
-<<<<<<< HEAD
       long elapsed = NANOSECONDS.toMillis(destinationContext.stop());
 
       if (elapsed > SECONDS.toMillis(pool.getSlowLatencyThreshold())) {
         metrics.recordSlowProjectReplication(
             config.getName(), projectName.get(), pool.getSlowLatencyThreshold(), elapsed);
       }
-      repLog.atInfo().log(
-          "Replication to %s completed in %dms, %dms delay, %d retries",
-          uri, elapsed, delay, retryCount);
-=======
-      long elapsed = NANOSECONDS.toMillis(context.stop());
       repLog.info(
           "Replication to {} completed in {}ms, {}ms delay, {} retries",
           uri,
           elapsed,
           delay,
           retryCount);
->>>>>>> 8060f5f7
     } catch (RepositoryNotFoundException e) {
       stateLog.error(
           "Cannot replicate " + projectName + "; Local repository error: " + e.getMessage(),
