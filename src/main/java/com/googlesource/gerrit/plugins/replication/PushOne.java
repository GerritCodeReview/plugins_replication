--- conflicted
+++ resolved
@@ -131,11 +131,8 @@
       ReplicationStateListeners sl,
       ReplicationMetrics m,
       ProjectCache pc,
-<<<<<<< HEAD
       CreateProjectTask.Factory cpf,
-=======
       TransportFactory tf,
->>>>>>> 29875954
       @Assisted Project.NameKey d,
       @Assisted URIish u) {
     gitManager = grm;
