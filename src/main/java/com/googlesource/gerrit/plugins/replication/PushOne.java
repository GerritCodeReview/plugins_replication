--- conflicted
+++ resolved
@@ -361,19 +361,10 @@
         metrics.recordSlowProjectReplication(
             config.getName(), projectName.get(), pool.getSlowLatencyThreshold(), elapsed);
       }
-<<<<<<< HEAD
       repLog.atInfo().log(
           "Replication to %s completed in %dms, %dms delay, %d retries",
           uri, elapsed, delay, retryCount);
-=======
       retryDone();
-      repLog.info(
-          "Replication to {} completed in {}ms, {}ms delay, {} retries",
-          uri,
-          elapsed,
-          delay,
-          retryCount);
->>>>>>> 5316fcbd
     } catch (RepositoryNotFoundException e) {
       stateLog.error(
           "Cannot replicate " + projectName + "; Local repository error: " + e.getMessage(),
