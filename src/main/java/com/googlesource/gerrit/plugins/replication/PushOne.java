--- conflicted
+++ resolved
@@ -300,17 +300,7 @@
     // we start replication (instead a new instance, with the same URI, is
     // created and scheduled for a future point in time.)
     //
-<<<<<<< HEAD
     MDC.put(ID_MDC_KEY, HexFormat.fromInt(id));
-    RunwayStatus status = pool.requestRunway(this);
-    if (!status.isAllowed()) {
-      if (!status.isCanceled()) {
-        repLog.info(
-            "Rescheduling replication to {} to avoid collision with the in-flight push [{}].",
-            uri,
-            HexFormat.fromInt(status.getInFlightPushId()));
-=======
-    MDC.put(ID_MDC_KEY, IdGenerator.format(id));
     RunwayStatus status = pool.requestRunway(this);
     if (!status.isAllowed()) {
       if (status.isCanceled()) {
@@ -319,8 +309,7 @@
         repLog.info(
             "Rescheduling replication to {} to avoid collision with the in-flight push [{}].",
             uri,
-            IdGenerator.format(status.getInFlightPushId()));
->>>>>>> 9547d76a
+            HexFormat.fromInt(status.getInFlightPushId()));
         pool.reschedule(this, Destination.RetryReason.COLLISION);
       }
       return;
