--- conflicted
+++ resolved
@@ -739,17 +739,12 @@
           srcRef = git.exactRef(src);
         }
 
-<<<<<<< HEAD
-        if (srcRef != null && canPushRef(src, noPerms)) {
-          push(git, cmds, spec, srcRef);
-=======
         if (srcRef != null) {
-          if (canPushRef(srcRef.getName(), noPerms)) {
-            push(cmds, spec, srcRef);
+          if (canPushRef(src, noPerms)) {
+            push(git, cmds, spec, srcRef);
           } else {
             repLog.atFine().log("Skipping push of ref %s", srcRef.getName());
           }
->>>>>>> d29aa0d4
         } else if (config.isMirror()) {
           delete(git, cmds, spec);
         }
