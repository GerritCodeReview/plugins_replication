--- conflicted
+++ resolved
@@ -389,11 +389,7 @@
   }
 
   private void logCanceledWhileRunningException(TransportException e) {
-<<<<<<< HEAD
-    repLog.info("Cannot replicate to " + uri + ". It was canceled while running", e);
-=======
     repLog.info("Cannot replicate to {}. It was canceled while running", uri, e);
->>>>>>> 454bfe42
   }
 
   private void createRepository() {
@@ -401,7 +397,6 @@
       try {
         Ref head = git.exactRef(Constants.HEAD);
         if (replicationQueue.createProject(projectName, head != null ? head.getName() : null)) {
-<<<<<<< HEAD
           NewProjectCreatedListener.Event event =
               new NewProjectCreatedListener.Event() {
                 @Override
@@ -420,10 +415,6 @@
                 }
               };
           replicationQueue.onNewProjectCreated(event);
-          repLog.warn("Missing repository created; retry replication to " + uri);
-=======
-          repLog.warn("Missing repository created; retry replication to {}", uri);
->>>>>>> 454bfe42
           pool.reschedule(this, Destination.RetryReason.REPOSITORY_MISSING);
         } else {
           repLog.warn(
