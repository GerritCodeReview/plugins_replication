--- conflicted
+++ resolved
@@ -476,13 +476,8 @@
   }
 
   private boolean canPushRef(String ref, boolean noPerms) {
-<<<<<<< HEAD
     return !(noPerms && RefNames.REFS_CONFIG.equals(ref)) &&
         !ref.startsWith(RefNames.REFS_CACHE_AUTOMERGE);
-=======
-    return !(noPerms && GitRepositoryManager.REF_CONFIG.equals(ref)) &&
-        !ref.startsWith(GitRepositoryManager.REFS_CACHE_AUTOMERGE);
->>>>>>> d23c2e64
   }
 
   private Map<String, Ref> listRemote(Transport tn)
