--- conflicted
+++ resolved
@@ -318,14 +318,10 @@
     RunwayStatus status = pool.requestRunway(this);
     if (!status.isAllowed()) {
       if (status.isCanceled()) {
-<<<<<<< HEAD
-        repLog.info("PushOp for replication to {} was canceled and thus won't be rescheduled", uri);
+        repLog.atInfo().log(
+            "PushOp for replication to %s was canceled and thus won't be rescheduled", uri);
       } else if (status.isExternalInflight()) {
         repLog.info("PushOp for replication to {} was denied externally", uri);
-=======
-        repLog.atInfo().log(
-            "PushOp for replication to %s was canceled and thus won't be rescheduled", uri);
->>>>>>> 9ddfd8eb
       } else {
         repLog.atInfo().log(
             "Rescheduling replication to %s to avoid collision with the in-flight push [%s].",
