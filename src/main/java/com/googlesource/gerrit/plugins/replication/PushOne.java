--- conflicted
+++ resolved
@@ -16,11 +16,8 @@
 
 import static com.googlesource.gerrit.plugins.replication.ReplicationQueue.repLog;
 import static java.util.concurrent.TimeUnit.NANOSECONDS;
-<<<<<<< HEAD
+import static java.util.stream.Collectors.joining;
 import static java.util.stream.Collectors.toMap;
-=======
-import static java.util.stream.Collectors.joining;
->>>>>>> 4ee73314
 
 import com.google.common.base.MoreObjects;
 import com.google.common.base.Throwables;
@@ -472,20 +469,16 @@
       return new PushResult();
     }
 
-<<<<<<< HEAD
     if (replConfig.getMaxRefsToLog() == 0 || todo.size() <= replConfig.getMaxRefsToLog()) {
-      repLog.info("Push to {} references: {}", uri, todo);
+      repLog.info("Push to {} references: {}", uri, refUpdatesForLogging(todo));
     } else {
       repLog.info(
           "Push to {} references (first {} of {} listed): {}",
           uri,
           replConfig.getMaxRefsToLog(),
           todo.size(),
-          todo.subList(0, replConfig.getMaxRefsToLog()));
-    }
-=======
-    repLog.info("Push to {} references: {}", uri, refUpdatesForLogging(todo));
->>>>>>> 4ee73314
+          refUpdatesForLogging(todo.subList(0, replConfig.getMaxRefsToLog())));
+    }
 
     return tn.push(NullProgressMonitor.INSTANCE, todo);
   }
