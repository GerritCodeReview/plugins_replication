// Copyright (C) 2009 The Android Open Source Project
//
// Licensed under the Apache License, Version 2.0 (the "License");
// you may not use this file except in compliance with the License.
// You may obtain a copy of the License at
//
// http://www.apache.org/licenses/LICENSE-2.0
//
// Unless required by applicable law or agreed to in writing, software
// distributed under the License is distributed on an "AS IS" BASIS,
// WITHOUT WARRANTIES OR CONDITIONS OF ANY KIND, either express or implied.
// See the License for the specific language governing permissions and
// limitations under the License.

package com.googlesource.gerrit.plugins.replication;

import static com.google.common.flogger.LazyArgs.lazy;
import static com.googlesource.gerrit.plugins.replication.ReplicationQueue.repLog;
import static java.util.concurrent.TimeUnit.NANOSECONDS;
import static java.util.concurrent.TimeUnit.SECONDS;
import static java.util.stream.Collectors.joining;
import static java.util.stream.Collectors.toMap;

import com.google.common.base.MoreObjects;
import com.google.common.base.Throwables;
import com.google.common.collect.LinkedListMultimap;
import com.google.common.collect.ListMultimap;
import com.google.common.collect.Sets;
import com.google.gerrit.entities.Project;
import com.google.gerrit.entities.RefNames;
import com.google.gerrit.extensions.events.GitReferenceUpdatedListener;
import com.google.gerrit.extensions.registration.DynamicItem;
import com.google.gerrit.extensions.restapi.AuthException;
import com.google.gerrit.extensions.restapi.ResourceConflictException;
import com.google.gerrit.metrics.Timer1;
import com.google.gerrit.server.git.GitRepositoryManager;
import com.google.gerrit.server.git.PerThreadRequestScope;
import com.google.gerrit.server.git.ProjectRunnable;
import com.google.gerrit.server.git.WorkQueue.CanceledWhileRunning;
import com.google.gerrit.server.ioutil.HexFormat;
import com.google.gerrit.server.logging.TraceContext;
import com.google.gerrit.server.permissions.PermissionBackend;
import com.google.gerrit.server.permissions.PermissionBackend.RefFilterOptions;
import com.google.gerrit.server.permissions.PermissionBackendException;
import com.google.gerrit.server.permissions.ProjectPermission;
import com.google.gerrit.server.project.ProjectCache;
import com.google.gerrit.server.project.ProjectState;
import com.google.gerrit.server.util.IdGenerator;
import com.google.inject.Inject;
import com.google.inject.assistedinject.Assisted;
import com.googlesource.gerrit.plugins.replication.ReplicationState.RefPushResult;
import com.jcraft.jsch.JSchException;
import java.io.IOException;
import java.util.ArrayList;
import java.util.Collection;
import java.util.Collections;
import java.util.HashMap;
import java.util.HashSet;
import java.util.List;
import java.util.Map;
import java.util.Optional;
import java.util.Set;
import java.util.concurrent.atomic.AtomicBoolean;
import org.eclipse.jgit.errors.NoRemoteRepositoryException;
import org.eclipse.jgit.errors.NotSupportedException;
import org.eclipse.jgit.errors.RemoteRepositoryException;
import org.eclipse.jgit.errors.RepositoryNotFoundException;
import org.eclipse.jgit.errors.TransportException;
import org.eclipse.jgit.lib.Constants;
import org.eclipse.jgit.lib.NullProgressMonitor;
import org.eclipse.jgit.lib.ObjectId;
import org.eclipse.jgit.lib.Ref;
import org.eclipse.jgit.lib.Repository;
import org.eclipse.jgit.transport.CredentialsProvider;
import org.eclipse.jgit.transport.FetchConnection;
import org.eclipse.jgit.transport.PushResult;
import org.eclipse.jgit.transport.RefSpec;
import org.eclipse.jgit.transport.RemoteConfig;
import org.eclipse.jgit.transport.RemoteRefUpdate;
import org.eclipse.jgit.transport.Transport;
import org.eclipse.jgit.transport.URIish;

/**
 * A push to remote operation started by {@link GitReferenceUpdatedListener}.
 *
 * <p>Instance members are protected by the lock within PushQueue. Callers must take that lock to
 * ensure they are working with a current view of the object.
 */
class PushOne implements ProjectRunnable, CanceledWhileRunning, UriUpdates {
  private final ReplicationStateListener stateLog;
  static final String ALL_REFS = "..all..";
  static final String ID_KEY = "pushOneId";

  // The string here needs to match the one returned by Git(versions prior to 2014) server.
  // See:
  // https://github.com/git/git/blob/b4d75ac1d152bbab44b0777a4cc0c48db75f6024/builtin/receive-pack.c#L587
  // https://github.com/eclipse/jgit/blob/8774f541904ca9afba1786b4da14c1aedf4dda78/org.eclipse.jgit/src/org/eclipse/jgit/transport/ReceivePack.java#L1859
  static final String LOCK_FAILURE = "failed to lock";

  // The string here needs to match the one returned by Git server.
  // See:
  // https://github.com/git/git/blob/e67fbf927dfdf13d0b21dc6ea15dc3c7ef448ea0/builtin/receive-pack.c#L1611
  static final String UPDATE_REF_FAILURE = "failed to update ref";

  interface Factory {
    PushOne create(Project.NameKey d, URIish u);
  }

  private final GitRepositoryManager gitManager;
  private final PermissionBackend permissionBackend;
  private final Destination pool;
  private final RemoteConfig config;
  private final ReplicationConfig replConfig;
  private final CredentialsProvider credentialsProvider;
  private final PerThreadRequestScope.Scoper threadScoper;

  private final Project.NameKey projectName;
  private final URIish uri;
  private final Set<String> delta = Sets.newHashSetWithExpectedSize(4);
  private boolean pushAllRefs;
  private Repository git;
  private boolean isCollision;
  private boolean retrying;
  private int retryCount;
  private final int maxRetries;
  private boolean canceled;
  private final ListMultimap<String, ReplicationState> stateMap = LinkedListMultimap.create();
  private final int maxUpdateRefRetries;
  private int updateRefRetryCount;
  private final int id;
  private final long createdAt;
  private final ReplicationMetrics metrics;
  private final ProjectCache projectCache;
  private final CreateProjectTask.Factory createProjectFactory;
  private final AtomicBoolean canceledWhileRunning;
  private final TransportFactory transportFactory;
  private DynamicItem<ReplicationPushFilter> replicationPushFilter;

  @Inject
  PushOne(
      GitRepositoryManager grm,
      PermissionBackend permissionBackend,
      Destination p,
      RemoteConfig c,
      ReplicationConfig rc,
      CredentialsFactory cpFactory,
      PerThreadRequestScope.Scoper ts,
      IdGenerator ig,
      ReplicationStateListeners sl,
      ReplicationMetrics m,
      ProjectCache pc,
      CreateProjectTask.Factory cpf,
      TransportFactory tf,
      @Assisted Project.NameKey d,
      @Assisted URIish u) {
    gitManager = grm;
    this.permissionBackend = permissionBackend;
    pool = p;
    config = c;
    replConfig = rc;
    credentialsProvider = cpFactory.create(c.getName());
    threadScoper = ts;
    projectName = d;
    uri = u;
    updateRefRetryCount = 0;
    maxUpdateRefRetries = pool.getUpdateRefErrorMaxRetries();
    id = ig.next();
    stateLog = sl;
    createdAt = System.nanoTime();
    metrics = m;
    projectCache = pc;
    createProjectFactory = cpf;
    canceledWhileRunning = new AtomicBoolean(false);
    maxRetries = p.getMaxRetries();
    transportFactory = tf;
  }

  @Inject(optional = true)
  public void setReplicationPushFilter(DynamicItem<ReplicationPushFilter> replicationPushFilter) {
    this.replicationPushFilter = replicationPushFilter;
  }

  @Override
  public void cancel() {
    repLog.atInfo().log("Replication [%s] to %s was canceled", HexFormat.fromInt(id), getURI());
    canceledByReplication();
    pool.pushWasCanceled(this);
  }

  @Override
  public void setCanceledWhileRunning() {
    repLog.atInfo().log(
        "Replication [%s] to %s was canceled while being executed",
        HexFormat.fromInt(id), getURI());
    canceledWhileRunning.set(true);
  }

  @Override
  public Project.NameKey getProjectNameKey() {
    return projectName;
  }

  @Override
  public String getRemoteName() {
    return config.getName();
  }

  @Override
  public boolean hasCustomizedPrint() {
    return true;
  }

  @Override
  public String toString() {
    String print = "[" + HexFormat.fromInt(id) + "] push " + uri;

    if (retryCount > 0) {
      print = "(retry " + retryCount + ") " + print;
    }
    return print;
  }

  boolean isRetrying() {
    return retrying;
  }

  boolean setToRetry() {
    retrying = true;
    retryCount++;
    return maxRetries == 0 || retryCount <= maxRetries;
  }

  void retryDone() {
    this.retrying = false;
  }

  void canceledByReplication() {
    canceled = true;
  }

  boolean wasCanceled() {
    return canceled || canceledWhileRunning.get();
  }

  @Override
  public URIish getURI() {
    return uri;
  }

  void addRef(String ref) {
    if (ALL_REFS.equals(ref)) {
      delta.clear();
      pushAllRefs = true;
      repLog.atFinest().log("Added all refs for replication to %s", uri);
    } else if (!pushAllRefs && delta.add(ref)) {
      repLog.atFinest().log("Added ref %s for replication to %s", ref, uri);
    }
  }

  @Override
  public Set<String> getRefs() {
    return pushAllRefs ? Sets.newHashSet(ALL_REFS) : delta;
  }

  void addRefs(Set<String> refs) {
    if (!pushAllRefs) {
      for (String ref : refs) {
        addRef(ref);
      }
    }
  }

  void addState(String ref, ReplicationState state) {
    stateMap.put(ref, state);
  }

  ListMultimap<String, ReplicationState> getStates() {
    return stateMap;
  }

  ReplicationState[] getStatesAsArray() {
    Set<ReplicationState> statesSet = new HashSet<>();
    statesSet.addAll(stateMap.values());
    return statesSet.toArray(new ReplicationState[statesSet.size()]);
  }

  ReplicationState[] getStatesByRef(String ref) {
    Collection<ReplicationState> states = stateMap.get(ref);
    return states.toArray(new ReplicationState[states.size()]);
  }

  public int getId() {
    return id;
  }

  void addStates(ListMultimap<String, ReplicationState> states) {
    stateMap.putAll(states);
  }

  void removeStates() {
    stateMap.clear();
  }

  private void statesCleanUp() {
    if (!stateMap.isEmpty() && !isRetrying() && !isCollision) {
      for (Map.Entry<String, ReplicationState> entry : stateMap.entries()) {
        entry
            .getValue()
            .notifyRefReplicated(
                projectName.get(), entry.getKey(), uri, RefPushResult.FAILED, null);
      }
    }
  }

  @Override
  public void run() {
    try {
      threadScoper
          .scope(
              () -> {
                runPushOperation();
                return null;
              })
          .call();
    } catch (Exception e) {
      Throwables.throwIfUnchecked(e);
      throw new RuntimeException(e);
    } finally {
      statesCleanUp();
    }
  }

  private void runPushOperation() {
    try (TraceContext ctx = TraceContext.open().addTag(ID_KEY, HexFormat.fromInt(id))) {
      doRunPushOperation();
    }
  }

  private void doRunPushOperation() {
    // Lock the queue, and remove ourselves, so we can't be modified once
    // we start replication (instead a new instance, with the same URI, is
    // created and scheduled for a future point in time.)
    //
    RunwayStatus status = pool.requestRunway(this);
    isCollision = false;
    if (!status.isAllowed()) {
      if (status.isCanceled()) {
        repLog.atInfo().log(
            "PushOp for replication to %s was canceled and thus won't be rescheduled", uri);
      } else {
        repLog.atInfo().log(
            "Rescheduling replication to %s to avoid collision with the in-flight push [%s].",
            uri, HexFormat.fromInt(status.getInFlightPushId()));
        pool.reschedule(this, Destination.RetryReason.COLLISION);
        isCollision = true;
      }
      return;
    }

    repLog.atInfo().log("Replication to %s started...", uri);
    Timer1.Context<String> destinationContext = metrics.start(config.getName());
    try {
      long startedAt = destinationContext.getStartTime();
      long delay = NANOSECONDS.toMillis(startedAt - createdAt);
      metrics.record(config.getName(), delay, retryCount);
      git = gitManager.openRepository(projectName);
      runImpl();
      long elapsed = NANOSECONDS.toMillis(destinationContext.stop());

      if (elapsed > SECONDS.toMillis(pool.getSlowLatencyThreshold())) {
        metrics.recordSlowProjectReplication(
            config.getName(), projectName.get(), pool.getSlowLatencyThreshold(), elapsed);
      }
      retryDone();
      repLog.atInfo().log(
          "Replication to %s completed in %dms, %dms delay, %d retries",
          uri, elapsed, delay, retryCount);
    } catch (RepositoryNotFoundException e) {
      stateLog.error(
          "Cannot replicate " + projectName + "; Local repository error: " + e.getMessage(),
          getStatesAsArray());

    } catch (RemoteRepositoryException e) {
      // Tried to replicate to a remote via anonymous git:// but the repository
      // does not exist.  In this case NoRemoteRepositoryException is not
      // raised.
      String msg = e.getMessage();
      if (msg.contains("access denied")
          || msg.contains("no such repository")
          || msg.contains("Git repository not found")
          || msg.contains("unavailable")) {
        createRepository();
      } else {
        repLog.atSevere().log("Cannot replicate %s; Remote repository error: %s", projectName, msg);
      }

    } catch (NoRemoteRepositoryException e) {
      createRepository();
    } catch (NotSupportedException e) {
      stateLog.error("Cannot replicate to " + uri, e, getStatesAsArray());
    } catch (TransportException e) {
      Throwable cause = e.getCause();
      if (cause instanceof JSchException && cause.getMessage().startsWith("UnknownHostKey:")) {
<<<<<<< HEAD
        repLog.atSevere().log("Cannot replicate to %s: %s", uri, cause.getMessage());
      } else if (e instanceof LockFailureException) {
        lockRetryCount++;
        repLog.atSevere().log("Cannot replicate to %s due to lock failure", uri);
=======
        repLog.error("Cannot replicate to {}: {}", uri, cause.getMessage());
      } else if (e instanceof UpdateRefFailureException) {
        updateRefRetryCount++;
        repLog.error("Cannot replicate to {} due to a lock or write ref failure", uri);
>>>>>>> c4df2f1e

        // The remote push operation should be retried.
        if (updateRefRetryCount <= maxUpdateRefRetries) {
          if (canceledWhileRunning.get()) {
            logCanceledWhileRunningException(e);
          } else {
            pool.reschedule(this, Destination.RetryReason.TRANSPORT_ERROR);
          }
        } else {
<<<<<<< HEAD
          repLog.atSevere().log(
              "Giving up after %d lock failures during replication to %s", lockRetryCount, uri);
=======
          repLog.error(
              "Giving up after {} '{}' failures during replication to {}",
              updateRefRetryCount,
              e.getMessage(),
              uri);
>>>>>>> c4df2f1e
        }
      } else {
        if (canceledWhileRunning.get()) {
          logCanceledWhileRunningException(e);
        } else {
          repLog.atSevere().withCause(e).log("Cannot replicate to %s", uri);
          // The remote push operation should be retried.
          pool.reschedule(this, Destination.RetryReason.TRANSPORT_ERROR);
        }
      }
    } catch (IOException e) {
      stateLog.error("Cannot replicate to " + uri, e, getStatesAsArray());
    } catch (PermissionBackendException | RuntimeException | Error e) {
      stateLog.error("Unexpected error during replication to " + uri, e, getStatesAsArray());
    } finally {
      pool.notifyFinished(this);
      if (git != null) {
        git.close();
      }
    }
  }

  private void logCanceledWhileRunningException(TransportException e) {
    repLog.atInfo().withCause(e).log("Cannot replicate to %s. It was canceled while running", uri);
  }

  private void createRepository() {
    if (pool.isCreateMissingRepos()) {
      try {
        Ref head = git.exactRef(Constants.HEAD);
        if (createProject(projectName, head != null ? getName(head) : null)) {
          repLog.atWarning().log("Missing repository created; retry replication to %s", uri);
          pool.reschedule(this, Destination.RetryReason.REPOSITORY_MISSING);
        } else {
          repLog.atWarning().log(
              "Missing repository could not be created when replicating %s", uri);
        }
      } catch (IOException ioe) {
        stateLog.error(
            "Cannot replicate to " + uri + "; failed to create missing repository",
            ioe,
            getStatesAsArray());
      }
    } else {
      stateLog.error("Cannot replicate to " + uri + "; repository not found", getStatesAsArray());
    }
  }

  private boolean createProject(Project.NameKey project, String head) {
    return createProjectFactory.create(project, head).create();
  }

  private String getName(Ref ref) {
    Ref target = ref;
    while (target.isSymbolic()) {
      target = target.getTarget();
    }
    return target.getName();
  }

  private void runImpl() throws IOException, PermissionBackendException {
    PushResult res;
    try (Transport tn = transportFactory.open(git, uri)) {
      res = pushVia(tn);
    }
    updateStates(res.getRemoteUpdates());
  }

  private PushResult pushVia(Transport tn) throws IOException, PermissionBackendException {
    tn.applyConfig(config);
    tn.setCredentialsProvider(credentialsProvider);

    List<RemoteRefUpdate> todo = generateUpdates(tn);
    if (todo.isEmpty()) {
      // If we have no commands selected, we have nothing to do.
      // Calling JGit at this point would just redo the work we
      // already did, and come up with the same answer. Instead
      // send back an empty result.
      return new PushResult();
    }

    if (replConfig.getMaxRefsToLog() == 0 || todo.size() <= replConfig.getMaxRefsToLog()) {
      repLog.atInfo().log("Push to %s references: %s", uri, lazy(() -> refUpdatesForLogging(todo)));
    } else {
      repLog.atInfo().log(
          "Push to %s references (first %d of %d listed): %s",
          uri,
          replConfig.getMaxRefsToLog(),
          todo.size(),
          lazy(() -> refUpdatesForLogging(todo.subList(0, replConfig.getMaxRefsToLog()))));
    }

    return tn.push(NullProgressMonitor.INSTANCE, todo);
  }

  private static String refUpdatesForLogging(List<RemoteRefUpdate> refUpdates) {
    return refUpdates.stream().map(PushOne::refUpdateForLogging).collect(joining(", "));
  }

  private static String refUpdateForLogging(RemoteRefUpdate update) {
    String refSpec = String.format("%s:%s", update.getSrcRef(), update.getRemoteName());
    String id =
        String.format(
            "%s..%s", objectIdToString(update.getExpectedOldObjectId()), update.getNewObjectId());
    return MoreObjects.toStringHelper(RemoteRefUpdate.class)
        .add("refSpec", refSpec)
        .add("status", update.getStatus())
        .add("id", id)
        .add("force", booleanToString(update.isForceUpdate()))
        .add("delete", booleanToString(update.isDelete()))
        .add("ffwd", booleanToString(update.isFastForward()))
        .toString();
  }

  private static String objectIdToString(ObjectId id) {
    return id != null ? id.getName() : "(null)";
  }

  private static String booleanToString(boolean b) {
    return b ? "yes" : "no";
  }

  private List<RemoteRefUpdate> generateUpdates(Transport tn)
      throws IOException, PermissionBackendException {
    Optional<ProjectState> projectState = projectCache.get(projectName);
    if (!projectState.isPresent()) {
      return Collections.emptyList();
    }

    Map<String, Ref> local =
        git.getRefDatabase().getRefs().stream().collect(toMap(Ref::getName, r -> r));
    boolean filter;
    PermissionBackend.ForProject forProject = permissionBackend.currentUser().project(projectName);
    try {
      projectState.get().checkStatePermitsRead();
      forProject.check(ProjectPermission.READ);
      filter = false;
    } catch (AuthException | ResourceConflictException e) {
      filter = true;
    }
    if (filter) {
      if (!pushAllRefs) {
        // If we aren't mirroring, reduce the space we need to filter
        // to only the references we will update during this operation.
        //
        Map<String, Ref> n = new HashMap<>();
        for (String src : delta) {
          Ref r = local.get(src);
          if (r != null) {
            n.put(src, r);
          }
        }
        local = n;
      }
      local =
          forProject
              .filter(local.values(), git, RefFilterOptions.builder().setFilterMeta(true).build())
              .stream()
              .collect(toMap(Ref::getName, r -> r));
    }

    List<RemoteRefUpdate> remoteUpdatesList =
        pushAllRefs ? doPushAll(tn, local) : doPushDelta(local);

    return replicationPushFilter == null || replicationPushFilter.get() == null
        ? remoteUpdatesList
        : replicationPushFilter.get().filter(projectName.get(), remoteUpdatesList);
  }

  private List<RemoteRefUpdate> doPushAll(Transport tn, Map<String, Ref> local) throws IOException {
    List<RemoteRefUpdate> cmds = new ArrayList<>();
    boolean noPerms = !pool.isReplicatePermissions();
    Map<String, Ref> remote = listRemote(tn);
    for (Ref src : local.values()) {
      if (!canPushRef(src.getName(), noPerms)) {
        repLog.atFine().log("Skipping push of ref %s", src.getName());
        continue;
      }

      RefSpec spec = matchSrc(src.getName());
      if (spec != null) {
        Ref dst = remote.get(spec.getDestination());
        if (dst == null || !src.getObjectId().equals(dst.getObjectId())) {
          // Doesn't exist yet, or isn't the same value, request to push.
          push(cmds, spec, src);
        }
      }
    }

    if (config.isMirror()) {
      for (Ref ref : remote.values()) {
        if (Constants.HEAD.equals(ref.getName())) {
          repLog.atFine().log("Skipping deletion of %s", ref.getName());
          continue;
        }
        RefSpec spec = matchDst(ref.getName());
        if (spec != null && !local.containsKey(spec.getSource())) {
          // No longer on local side, request removal.
          delete(cmds, spec);
        }
      }
    }
    return cmds;
  }

  private List<RemoteRefUpdate> doPushDelta(Map<String, Ref> local) throws IOException {
    List<RemoteRefUpdate> cmds = new ArrayList<>();
    boolean noPerms = !pool.isReplicatePermissions();
    for (String src : delta) {
      RefSpec spec = matchSrc(src);
      if (spec != null) {
        // If the ref still exists locally, send it, otherwise delete it.
        Ref srcRef = local.get(src);

        // Second try to ensure that the ref is truly not found locally
        if (srcRef == null) {
          srcRef = git.exactRef(src);
        }

        if (srcRef != null && canPushRef(src, noPerms)) {
          push(cmds, spec, srcRef);
        } else if (config.isMirror()) {
          delete(cmds, spec);
        }
      }
    }
    return cmds;
  }

  private boolean canPushRef(String ref, boolean noPerms) {
    return !(noPerms && RefNames.REFS_CONFIG.equals(ref))
        && !ref.startsWith(RefNames.REFS_CACHE_AUTOMERGE);
  }

  private Map<String, Ref> listRemote(Transport tn)
      throws NotSupportedException, TransportException {
    try (FetchConnection fc = tn.openFetch()) {
      return fc.getRefsMap();
    }
  }

  private RefSpec matchSrc(String ref) {
    for (RefSpec s : config.getPushRefSpecs()) {
      if (s.matchSource(ref)) {
        return s.expandFromSource(ref);
      }
    }
    return null;
  }

  private RefSpec matchDst(String ref) {
    for (RefSpec s : config.getPushRefSpecs()) {
      if (s.matchDestination(ref)) {
        return s.expandFromDestination(ref);
      }
    }
    return null;
  }

  private void push(List<RemoteRefUpdate> cmds, RefSpec spec, Ref src) throws IOException {
    String dst = spec.getDestination();
    boolean force = spec.isForceUpdate();
    cmds.add(new RemoteRefUpdate(git, src, dst, force, null, null));
  }

  private void delete(List<RemoteRefUpdate> cmds, RefSpec spec) throws IOException {
    String dst = spec.getDestination();
    boolean force = spec.isForceUpdate();
    cmds.add(new RemoteRefUpdate(git, (Ref) null, dst, force, null, null));
  }

  private void updateStates(Collection<RemoteRefUpdate> refUpdates)
      throws UpdateRefFailureException {
    Set<String> doneRefs = new HashSet<>();
    boolean anyRefFailed = false;
    RemoteRefUpdate.Status lastRefStatusError = RemoteRefUpdate.Status.OK;

    for (RemoteRefUpdate u : refUpdates) {
      RefPushResult pushStatus = RefPushResult.SUCCEEDED;
      Set<ReplicationState> logStates = new HashSet<>();

      logStates.addAll(stateMap.get(u.getSrcRef()));
      logStates.addAll(stateMap.get(ALL_REFS));
      ReplicationState[] logStatesArray = logStates.toArray(new ReplicationState[logStates.size()]);

      doneRefs.add(u.getSrcRef());
      switch (u.getStatus()) {
        case OK:
        case UP_TO_DATE:
        case NON_EXISTING:
          break;

        case NOT_ATTEMPTED:
        case AWAITING_REPORT:
        case REJECTED_NODELETE:
        case REJECTED_NONFASTFORWARD:
        case REJECTED_REMOTE_CHANGED:
          stateLog.error(
              String.format(
                  "Failed replicate of %s to %s: status %s", u.getRemoteName(), uri, u.getStatus()),
              logStatesArray);
          pushStatus = RefPushResult.FAILED;
          anyRefFailed = true;
          lastRefStatusError = u.getStatus();
          break;

        case REJECTED_OTHER_REASON:
          if ("non-fast-forward".equals(u.getMessage())) {
            stateLog.error(
                String.format(
                    "Failed replicate of %s to %s"
                        + ", remote rejected non-fast-forward push."
                        + "  Check receive.denyNonFastForwards variable in config file"
                        + " of destination repository.",
                    u.getRemoteName(), uri),
                logStatesArray);
          } else if (LOCK_FAILURE.equals(u.getMessage())
              || UPDATE_REF_FAILURE.equals(u.getMessage())) {
            throw new UpdateRefFailureException(uri, u.getMessage());
          } else {
            stateLog.error(
                String.format(
                    "Failed replicate of %s to %s, reason: %s",
                    u.getRemoteName(), uri, u.getMessage()),
                logStatesArray);
          }
          pushStatus = RefPushResult.FAILED;
          anyRefFailed = true;
          lastRefStatusError = u.getStatus();
          break;
      }

      for (ReplicationState rs : getStatesByRef(u.getSrcRef())) {
        rs.notifyRefReplicated(projectName.get(), u.getSrcRef(), uri, pushStatus, u.getStatus());
      }
    }

    doneRefs.add(ALL_REFS);
    for (ReplicationState rs : getStatesByRef(ALL_REFS)) {
      rs.notifyRefReplicated(
          projectName.get(),
          ALL_REFS,
          uri,
          anyRefFailed ? RefPushResult.FAILED : RefPushResult.SUCCEEDED,
          lastRefStatusError);
    }
    for (Map.Entry<String, ReplicationState> entry : stateMap.entries()) {
      if (!doneRefs.contains(entry.getKey())) {
        entry
            .getValue()
            .notifyRefReplicated(
                projectName.get(), entry.getKey(), uri, RefPushResult.NOT_ATTEMPTED, null);
      }
    }
    stateMap.clear();
  }

  public static class UpdateRefFailureException extends TransportException {
    private static final long serialVersionUID = 1L;

    UpdateRefFailureException(URIish uri, String message) {
      super(uri, message);
    }
  }
}<|MERGE_RESOLUTION|>--- conflicted
+++ resolved
@@ -401,17 +401,10 @@
     } catch (TransportException e) {
       Throwable cause = e.getCause();
       if (cause instanceof JSchException && cause.getMessage().startsWith("UnknownHostKey:")) {
-<<<<<<< HEAD
         repLog.atSevere().log("Cannot replicate to %s: %s", uri, cause.getMessage());
-      } else if (e instanceof LockFailureException) {
-        lockRetryCount++;
-        repLog.atSevere().log("Cannot replicate to %s due to lock failure", uri);
-=======
-        repLog.error("Cannot replicate to {}: {}", uri, cause.getMessage());
       } else if (e instanceof UpdateRefFailureException) {
         updateRefRetryCount++;
-        repLog.error("Cannot replicate to {} due to a lock or write ref failure", uri);
->>>>>>> c4df2f1e
+        repLog.atSevere().log("Cannot replicate to %s due to a lock or write ref failure", uri);
 
         // The remote push operation should be retried.
         if (updateRefRetryCount <= maxUpdateRefRetries) {
@@ -421,16 +414,9 @@
             pool.reschedule(this, Destination.RetryReason.TRANSPORT_ERROR);
           }
         } else {
-<<<<<<< HEAD
           repLog.atSevere().log(
-              "Giving up after %d lock failures during replication to %s", lockRetryCount, uri);
-=======
-          repLog.error(
-              "Giving up after {} '{}' failures during replication to {}",
-              updateRefRetryCount,
-              e.getMessage(),
-              uri);
->>>>>>> c4df2f1e
+              "Giving up after %d '%s' failures during replication to %s",
+              updateRefRetryCount, e.getMessage(), uri);
         }
       } else {
         if (canceledWhileRunning.get()) {
