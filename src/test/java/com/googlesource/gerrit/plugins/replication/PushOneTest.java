// Copyright (C) 2019 The Android Open Source Project
//
// Licensed under the Apache License, Version 2.0 (the "License");
// you may not use this file except in compliance with the License.
// You may obtain a copy of the License at
//
// http://www.apache.org/licenses/LICENSE-2.0
//
// Unless required by applicable law or agreed to in writing, software
// distributed under the License is distributed on an "AS IS" BASIS,
// WITHOUT WARRANTIES OR CONDITIONS OF ANY KIND, either express or implied.
// See the License for the specific language governing permissions and
// limitations under the License.

package com.googlesource.gerrit.plugins.replication;

import static com.google.common.truth.Truth.assertThat;
import static org.eclipse.jgit.lib.Ref.Storage.NEW;
import static org.mockito.ArgumentMatchers.any;
import static org.mockito.ArgumentMatchers.eq;
import static org.mockito.Mockito.doAnswer;
import static org.mockito.Mockito.mock;
import static org.mockito.Mockito.never;
import static org.mockito.Mockito.times;
import static org.mockito.Mockito.verify;
import static org.mockito.Mockito.when;

import com.google.common.collect.ImmutableList;
import com.google.gerrit.entities.Project;
import com.google.gerrit.extensions.registration.DynamicItem;
import com.google.gerrit.metrics.Timer1;
import com.google.gerrit.server.git.GitRepositoryManager;
import com.google.gerrit.server.git.PerThreadRequestScope;
import com.google.gerrit.server.permissions.PermissionBackend;
import com.google.gerrit.server.permissions.PermissionBackend.ForProject;
import com.google.gerrit.server.permissions.PermissionBackend.WithUser;
import com.google.gerrit.server.project.ProjectCache;
import com.google.gerrit.server.project.ProjectState;
import com.google.gerrit.server.util.IdGenerator;
import java.io.File;
import java.io.IOException;
import java.util.ArrayList;
import java.util.Arrays;
import java.util.Collections;
import java.util.HashMap;
import java.util.List;
import java.util.Map;
import java.util.Optional;
import java.util.concurrent.Callable;
import java.util.concurrent.CountDownLatch;
import java.util.concurrent.TimeUnit;
import org.eclipse.jgit.errors.NotSupportedException;
import org.eclipse.jgit.errors.RepositoryNotFoundException;
import org.eclipse.jgit.errors.TransportException;
import org.eclipse.jgit.lib.Config;
import org.eclipse.jgit.lib.ObjectId;
import org.eclipse.jgit.lib.ObjectIdRef;
import org.eclipse.jgit.lib.Ref;
import org.eclipse.jgit.lib.RefDatabase;
import org.eclipse.jgit.lib.RefUpdate;
import org.eclipse.jgit.lib.Repository;
import org.eclipse.jgit.storage.file.FileBasedConfig;
import org.eclipse.jgit.transport.FetchConnection;
import org.eclipse.jgit.transport.PushConnection;
import org.eclipse.jgit.transport.PushResult;
import org.eclipse.jgit.transport.RefSpec;
import org.eclipse.jgit.transport.RemoteConfig;
import org.eclipse.jgit.transport.RemoteRefUpdate;
import org.eclipse.jgit.transport.Transport;
import org.eclipse.jgit.transport.URIish;
import org.eclipse.jgit.util.FS;
import org.junit.Before;
import org.junit.Test;
import org.mockito.invocation.InvocationOnMock;
import org.mockito.stubbing.Answer;

public class PushOneTest {
  private static final int TEST_PUSH_TIMEOUT_SECS = 10;

  private GitRepositoryManager gitRepositoryManagerMock;
  private Repository repositoryMock;
  private PermissionBackend permissionBackendMock;
  private PermissionBackend.WithUser withUserMock;
  private PermissionBackend.ForProject forProjectMock;

  private Destination destinationMock;
  private RemoteConfig remoteConfigMock;
  private RefSpec refSpecMock;
  private CredentialsFactory credentialsFactory;
  private PerThreadRequestScope.Scoper threadRequestScoperMock;
  private IdGenerator idGeneratorMock;
  private ReplicationStateListeners replicationStateListenersMock;
  private ReplicationMetrics replicationMetricsMock;
  private Timer1.Context<String> timerContextMock;
  private ProjectCache projectCacheMock;
  private TransportFactory transportFactoryMock;
  private Transport transportMock;
  private FetchConnection fetchConnection;
  private PushConnection pushConnection;
  private ProjectState projectStateMock;
  private RefUpdate refUpdateMock;
  private CreateProjectTask.Factory createProjectTaskFactoryMock;
  private ReplicationConfig replicationConfigMock;
  private RefDatabase refDatabaseMock;

  private Project.NameKey projectNameKey;
  private URIish urish;
  private List<Ref> localRefs;

  private Map<String, Ref> remoteRefs;
  private CountDownLatch isCallFinished;
  private Ref newLocalRef;

  @Before
  public void setup() throws Exception {
    projectNameKey = Project.nameKey("fooProject");
    urish = new URIish("http://foo.com/fooProject.git");

    newLocalRef =
        new ObjectIdRef.Unpeeled(
            NEW, "foo", ObjectId.fromString("0000000000000000000000000000000000000001"));

    localRefs = new ArrayList<>();
    localRefs.add(newLocalRef);

    Ref remoteRef = new ObjectIdRef.Unpeeled(NEW, "foo", ObjectId.zeroId());
    remoteRefs = new HashMap<>();
    remoteRefs.put("fooProject", remoteRef);

    isCallFinished = new CountDownLatch(1);

    setupMocks();
  }

  @SuppressWarnings("unchecked")
  private void setupMocks() throws Exception {
    FileBasedConfig config = new FileBasedConfig(new Config(), new File("/foo"), FS.DETECTED);
    config.setString("remote", "Replication", "push", "foo");

    setupRefUpdateMock();
    setupRepositoryMock(config);
    setupGitRepoManagerMock();

    projectStateMock = mock(ProjectState.class);
    forProjectMock = mock(ForProject.class);
    setupWithUserMock();
    setupPermissionBackedMock();

    setupDestinationMock();

    setupRefSpecMock();
    setupRemoteConfigMock();

    credentialsFactory = mock(CredentialsFactory.class);

    setupFetchConnectionMock();
    setupPushConnectionMock();
    setupRequestScopeMock();
    idGeneratorMock = mock(IdGenerator.class);
    replicationStateListenersMock = mock(ReplicationStateListeners.class);

    timerContextMock = mock(Timer1.Context.class);
    setupReplicationMetricsMock();

    setupTransportMock();

    setupProjectCacheMock();

    replicationConfigMock = mock(ReplicationConfig.class);
  }

  @Test
  public void shouldPushAllRefsWhenNoFilters() throws InterruptedException, IOException {
    shouldPushAllRefsWithDynamicItemFilter(DynamicItem.itemOf(ReplicationPushFilter.class, null));
  }

  @Test
  public void shouldPushAllRefsWhenNoFiltersSetup() throws InterruptedException, IOException {
    shouldPushAllRefsWithDynamicItemFilter(null);
  }

  private void shouldPushAllRefsWithDynamicItemFilter(
      DynamicItem<ReplicationPushFilter> replicationPushFilter)
      throws IOException, NotSupportedException, TransportException, InterruptedException {
    List<RemoteRefUpdate> expectedUpdates =
        Arrays.asList(
            new RemoteRefUpdate(
                repositoryMock,
                newLocalRef.getName(),
                newLocalRef.getObjectId(),
                "fooProject",
                false,
                "fooProject",
                null));

    PushResult pushResult = new PushResult();

    when(transportMock.push(any(), eq(expectedUpdates))).thenReturn(pushResult);

    PushOne pushOne = createPushOne(replicationPushFilter);

    pushOne.addRef(PushOne.ALL_REFS);
    pushOne.run();

    isCallFinished.await(TEST_PUSH_TIMEOUT_SECS, TimeUnit.SECONDS);
  }

  @Test
  public void shouldBlockReplicationUsingPushFilter() throws InterruptedException, IOException {
    DynamicItem<ReplicationPushFilter> replicationPushFilter =
        DynamicItem.itemOf(
            ReplicationPushFilter.class,
            new ReplicationPushFilter() {

              @Override
              public List<RemoteRefUpdate> filter(
                  String projectName, List<RemoteRefUpdate> remoteUpdatesList) {
                return Collections.emptyList();
              }
            });

    PushOne pushOne = createPushOne(replicationPushFilter);

    pushOne.addRef(PushOne.ALL_REFS);
    pushOne.run();

    isCallFinished.await(10, TimeUnit.SECONDS);

    verify(transportMock, never()).push(any(), any());
  }

  @Test
<<<<<<< HEAD
  public void shouldPushInSingleOperationWhenPushBatchSizeIsNotConfigured()
      throws InterruptedException, IOException {
    replicateTwoRefs(createPushOne(null));
    verify(transportMock).push(any(), any());
  }

  @Test
  public void shouldPushInBatchesWhenPushBatchSizeIsConfigured()
      throws InterruptedException, IOException {
    when(destinationMock.getPushBatchSize()).thenReturn(1);
    replicateTwoRefs(createPushOne(null));
    verify(transportMock, times(2)).push(any(), any());
  }

  @Test
  public void shouldStopPushingInBatchesWhenPushOperationGetsCanceled()
      throws InterruptedException, IOException {
    when(destinationMock.getPushBatchSize()).thenReturn(1);
    PushOne pushOne = createPushOne(null);

    // cancel replication during the first push
    doAnswer(
            invocation -> {
              pushOne.setCanceledWhileRunning();
              return new PushResult();
            })
        .when(transportMock)
        .push(any(), any());

    replicateTwoRefs(pushOne);
    verify(transportMock, times(1)).push(any(), any());
  }

  private void replicateTwoRefs(PushOne pushOne) throws InterruptedException {
    ObjectIdRef barLocalRef =
        new ObjectIdRef.Unpeeled(
            NEW, "bar", ObjectId.fromString("0000000000000000000000000000000000000001"));
    localRefs.add(barLocalRef);

    pushOne.addRef(PushOne.ALL_REFS);
    pushOne.run();

    isCallFinished.await(TEST_PUSH_TIMEOUT_SECS, TimeUnit.SECONDS);
=======
  public void shouldNotKeepRetryingWhenRepositoryNotFound() throws Exception {
    when(gitRepositoryManagerMock.openRepository(projectNameKey))
        .thenThrow(new RepositoryNotFoundException("not found"));
    PushOne pushOne = createPushOne(null);
    pushOne.addRef(PushOne.ALL_REFS);
    pushOne.setToRetry();
    pushOne.run();
    assertThat(pushOne.isRetrying()).isFalse();
>>>>>>> b4ebcfce
  }

  private PushOne createPushOne(DynamicItem<ReplicationPushFilter> replicationPushFilter) {
    PushOne push =
        new PushOne(
            gitRepositoryManagerMock,
            permissionBackendMock,
            destinationMock,
            remoteConfigMock,
            replicationConfigMock,
            credentialsFactory,
            threadRequestScoperMock,
            idGeneratorMock,
            replicationStateListenersMock,
            replicationMetricsMock,
            projectCacheMock,
            createProjectTaskFactoryMock,
            transportFactoryMock,
            projectNameKey,
            urish);

    push.setReplicationPushFilter(replicationPushFilter);
    return push;
  }

  private void setupProjectCacheMock() {
    projectCacheMock = mock(ProjectCache.class);
    when(projectCacheMock.get(projectNameKey)).thenReturn(Optional.of(projectStateMock));
  }

  private void setupTransportMock() throws NotSupportedException, TransportException {
    transportMock = mock(Transport.class);
    when(transportMock.openFetch()).thenReturn(fetchConnection);
    transportFactoryMock = mock(TransportFactory.class);
    when(transportFactoryMock.open(repositoryMock, urish)).thenReturn(transportMock);
  }

  private void setupReplicationMetricsMock() {
    replicationMetricsMock = mock(ReplicationMetrics.class);
    when(replicationMetricsMock.start(any())).thenReturn(timerContextMock);
  }

  private void setupRequestScopeMock() {
    threadRequestScoperMock = mock(PerThreadRequestScope.Scoper.class);
    when(threadRequestScoperMock.scope(any()))
        .thenAnswer(
            new Answer<Callable<Object>>() {
              @SuppressWarnings("unchecked")
              @Override
              public Callable<Object> answer(InvocationOnMock invocation) throws Throwable {
                Callable<Object> originalCall = (Callable<Object>) invocation.getArguments()[0];
                return new Callable<Object>() {

                  @Override
                  public Object call() throws Exception {
                    Object result = originalCall.call();
                    isCallFinished.countDown();
                    return result;
                  }
                };
              }
            });
  }

  private void setupPushConnectionMock() {
    pushConnection = mock(PushConnection.class);
    when(pushConnection.getRefsMap()).thenReturn(remoteRefs);
  }

  private void setupFetchConnectionMock() {
    fetchConnection = mock(FetchConnection.class);
    when(fetchConnection.getRefsMap()).thenReturn(remoteRefs);
  }

  private void setupRemoteConfigMock() {
    remoteConfigMock = mock(RemoteConfig.class);
    when(remoteConfigMock.getPushRefSpecs()).thenReturn(ImmutableList.of(refSpecMock));
  }

  private void setupRefSpecMock() {
    refSpecMock = mock(RefSpec.class);
    when(refSpecMock.matchSource(any(String.class))).thenReturn(true);
    when(refSpecMock.expandFromSource(any(String.class))).thenReturn(refSpecMock);
    when(refSpecMock.getDestination()).thenReturn("fooProject");
    when(refSpecMock.isForceUpdate()).thenReturn(false);
  }

  private void setupDestinationMock() {
    destinationMock = mock(Destination.class);
    when(destinationMock.requestRunway(any())).thenReturn(RunwayStatus.allowed());
  }

  private void setupPermissionBackedMock() {
    permissionBackendMock = mock(PermissionBackend.class);
    when(permissionBackendMock.currentUser()).thenReturn(withUserMock);
  }

  private void setupWithUserMock() {
    withUserMock = mock(WithUser.class);
    when(withUserMock.project(projectNameKey)).thenReturn(forProjectMock);
  }

  private void setupGitRepoManagerMock() throws IOException {
    gitRepositoryManagerMock = mock(GitRepositoryManager.class);
    when(gitRepositoryManagerMock.openRepository(projectNameKey)).thenReturn(repositoryMock);
  }

  private void setupRepositoryMock(FileBasedConfig config) throws IOException {
    repositoryMock = mock(Repository.class);
    refDatabaseMock = mock(RefDatabase.class);
    when(repositoryMock.getConfig()).thenReturn(config);
    when(repositoryMock.getRefDatabase()).thenReturn(refDatabaseMock);
    when(refDatabaseMock.getRefs()).thenReturn(localRefs);
    when(repositoryMock.updateRef("fooProject")).thenReturn(refUpdateMock);
  }

  private void setupRefUpdateMock() {
    refUpdateMock = mock(RefUpdate.class);
    when(refUpdateMock.getOldObjectId())
        .thenReturn(ObjectId.fromString("0000000000000000000000000000000000000001"));
  }
}<|MERGE_RESOLUTION|>--- conflicted
+++ resolved
@@ -230,7 +230,6 @@
   }
 
   @Test
-<<<<<<< HEAD
   public void shouldPushInSingleOperationWhenPushBatchSizeIsNotConfigured()
       throws InterruptedException, IOException {
     replicateTwoRefs(createPushOne(null));
@@ -274,7 +273,9 @@
     pushOne.run();
 
     isCallFinished.await(TEST_PUSH_TIMEOUT_SECS, TimeUnit.SECONDS);
-=======
+  }
+
+  @Test
   public void shouldNotKeepRetryingWhenRepositoryNotFound() throws Exception {
     when(gitRepositoryManagerMock.openRepository(projectNameKey))
         .thenThrow(new RepositoryNotFoundException("not found"));
@@ -283,7 +284,6 @@
     pushOne.setToRetry();
     pushOne.run();
     assertThat(pushOne.isRetrying()).isFalse();
->>>>>>> b4ebcfce
   }
 
   private PushOne createPushOne(DynamicItem<ReplicationPushFilter> replicationPushFilter) {
