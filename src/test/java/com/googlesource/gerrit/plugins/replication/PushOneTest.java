// Copyright (C) 2019 The Android Open Source Project
//
// Licensed under the Apache License, Version 2.0 (the "License");
// you may not use this file except in compliance with the License.
// You may obtain a copy of the License at
//
// http://www.apache.org/licenses/LICENSE-2.0
//
// Unless required by applicable law or agreed to in writing, software
// distributed under the License is distributed on an "AS IS" BASIS,
// WITHOUT WARRANTIES OR CONDITIONS OF ANY KIND, either express or implied.
// See the License for the specific language governing permissions and
// limitations under the License.

package com.googlesource.gerrit.plugins.replication;

import static com.google.common.truth.Truth.assertThat;
import static org.eclipse.jgit.lib.Ref.Storage.NEW;
import static org.mockito.ArgumentMatchers.any;
import static org.mockito.ArgumentMatchers.eq;
<<<<<<< HEAD
import static org.mockito.Mockito.atLeastOnce;
=======
>>>>>>> c6665b86
import static org.mockito.Mockito.doAnswer;
import static org.mockito.Mockito.mock;
import static org.mockito.Mockito.never;
import static org.mockito.Mockito.times;
import static org.mockito.Mockito.verify;
import static org.mockito.Mockito.when;

import com.google.common.collect.ImmutableList;
import com.google.common.collect.ImmutableSet;
import com.google.gerrit.entities.Project;
import com.google.gerrit.extensions.registration.DynamicItem;
import com.google.gerrit.metrics.Timer1;
import com.google.gerrit.server.git.GitRepositoryManager;
import com.google.gerrit.server.git.PerThreadRequestScope;
import com.google.gerrit.server.permissions.PermissionBackend;
import com.google.gerrit.server.permissions.PermissionBackend.ForProject;
import com.google.gerrit.server.permissions.PermissionBackend.WithUser;
import com.google.gerrit.server.project.ProjectCache;
import com.google.gerrit.server.project.ProjectState;
import com.google.gerrit.server.util.IdGenerator;
import java.io.File;
import java.io.IOException;
import java.util.ArrayList;
import java.util.Arrays;
import java.util.Collections;
import java.util.HashMap;
import java.util.List;
import java.util.Map;
import java.util.Optional;
import java.util.concurrent.Callable;
import java.util.concurrent.CountDownLatch;
import java.util.concurrent.TimeUnit;
import org.eclipse.jgit.errors.NotSupportedException;
import org.eclipse.jgit.errors.RepositoryNotFoundException;
import org.eclipse.jgit.errors.TransportException;
import org.eclipse.jgit.lib.Config;
import org.eclipse.jgit.lib.ObjectId;
import org.eclipse.jgit.lib.ObjectIdRef;
import org.eclipse.jgit.lib.Ref;
import org.eclipse.jgit.lib.RefDatabase;
import org.eclipse.jgit.lib.RefUpdate;
import org.eclipse.jgit.lib.Repository;
import org.eclipse.jgit.storage.file.FileBasedConfig;
import org.eclipse.jgit.transport.FetchConnection;
import org.eclipse.jgit.transport.PushConnection;
import org.eclipse.jgit.transport.PushResult;
import org.eclipse.jgit.transport.RefSpec;
import org.eclipse.jgit.transport.RemoteConfig;
import org.eclipse.jgit.transport.RemoteRefUpdate;
import org.eclipse.jgit.transport.Transport;
import org.eclipse.jgit.transport.URIish;
import org.eclipse.jgit.util.FS;
import org.junit.Before;
import org.junit.Test;
import org.mockito.Mockito;
import org.mockito.invocation.InvocationOnMock;
import org.mockito.stubbing.Answer;

public class PushOneTest {
  private static final int TEST_PUSH_TIMEOUT_SECS = 10;

  private GitRepositoryManager gitRepositoryManagerMock;
  private Repository repositoryMock;
  private PermissionBackend permissionBackendMock;
  private PermissionBackend.WithUser withUserMock;
  private PermissionBackend.ForProject forProjectMock;

  private Destination destinationMock;
  private RemoteConfig remoteConfigMock;
  private RefSpec refSpecMock;
  private CredentialsFactory credentialsFactory;
  private PerThreadRequestScope.Scoper threadRequestScoperMock;
  private IdGenerator idGeneratorMock;
  private ReplicationStateListeners replicationStateListenersMock;
  private ReplicationMetrics replicationMetricsMock;
  private Timer1.Context<String> timerContextMock;
  private ProjectCache projectCacheMock;
  private TransportFactory transportFactoryMock;
  private Transport transportMock;
  private FetchConnection fetchConnection;
  private PushConnection pushConnection;
  private ProjectState projectStateMock;
  private RefUpdate refUpdateMock;
  private CreateProjectTask.Factory createProjectTaskFactoryMock;
  private ReplicationConfig replicationConfigMock;
  private RefDatabase refDatabaseMock;

  private Project.NameKey projectNameKey;
  private URIish urish;
  private List<Ref> localRefs;

  private Map<String, Ref> remoteRefs;
  private CountDownLatch isCallFinished;
  private Ref newLocalRef;

  @Before
  public void setup() throws Exception {
    projectNameKey = Project.nameKey("fooProject");
    urish = new URIish("http://foo.com/fooProject.git");

    newLocalRef =
        new ObjectIdRef.Unpeeled(
            NEW, "foo", ObjectId.fromString("0000000000000000000000000000000000000001"));

    localRefs = new ArrayList<>();
    localRefs.add(newLocalRef);

    Ref remoteRef = new ObjectIdRef.Unpeeled(NEW, "foo", ObjectId.zeroId());
    remoteRefs = new HashMap<>();
    remoteRefs.put("fooProject", remoteRef);

    isCallFinished = new CountDownLatch(1);

    setupMocks();
  }

  @SuppressWarnings("unchecked")
  private void setupMocks() throws Exception {
    FileBasedConfig config = new FileBasedConfig(new Config(), new File("/foo"), FS.DETECTED);
    config.setString("remote", "Replication", "push", "foo");

    setupRefUpdateMock();
    setupRepositoryMock(config);
    setupGitRepoManagerMock();

    projectStateMock = mock(ProjectState.class);
    forProjectMock = mock(ForProject.class);
    setupWithUserMock();
    setupPermissionBackedMock();

    setupDestinationMock();

    setupRefSpecMock();
    setupRemoteConfigMock();

    credentialsFactory = mock(CredentialsFactory.class);

    setupFetchConnectionMock();
    setupPushConnectionMock();
    setupRequestScopeMock();
    idGeneratorMock = mock(IdGenerator.class);
    replicationStateListenersMock = mock(ReplicationStateListeners.class);

    timerContextMock = mock(Timer1.Context.class);
    setupReplicationMetricsMock();

    setupTransportMock();

    setupProjectCacheMock();

    replicationConfigMock = mock(ReplicationConfig.class);
  }

  @Test
  public void shouldPushAllRefsWhenNoFilters() throws InterruptedException, IOException {
    shouldPushAllRefsWithDynamicItemFilter(DynamicItem.itemOf(ReplicationPushFilter.class, null));
  }

  @Test
  public void shouldPushAllRefsWhenNoFiltersSetup() throws InterruptedException, IOException {
    shouldPushAllRefsWithDynamicItemFilter(null);
  }

  private void shouldPushAllRefsWithDynamicItemFilter(
      DynamicItem<ReplicationPushFilter> replicationPushFilter)
      throws IOException, NotSupportedException, TransportException, InterruptedException {
    List<RemoteRefUpdate> expectedUpdates =
        Arrays.asList(
            new RemoteRefUpdate(
                repositoryMock,
                newLocalRef.getName(),
                newLocalRef.getObjectId(),
                "fooProject",
                false,
                "fooProject",
                null));

    PushResult pushResult = new PushResult();

    when(transportMock.push(any(), eq(expectedUpdates))).thenReturn(pushResult);

    PushOne pushOne = createPushOne(replicationPushFilter);

    pushOne.addRef(PushOne.ALL_REFS);
    pushOne.run();

    isCallFinished.await(TEST_PUSH_TIMEOUT_SECS, TimeUnit.SECONDS);
  }

  @Test
  public void shouldBlockReplicationUsingPushFilter() throws InterruptedException, IOException {
    DynamicItem<ReplicationPushFilter> replicationPushFilter =
        DynamicItem.itemOf(
            ReplicationPushFilter.class,
            new ReplicationPushFilter() {

              @Override
              public List<RemoteRefUpdate> filter(
                  String projectName, List<RemoteRefUpdate> remoteUpdatesList) {
                return Collections.emptyList();
              }
            });

    PushOne pushOne = createPushOne(replicationPushFilter);

    pushOne.addRef(PushOne.ALL_REFS);
    pushOne.run();

    isCallFinished.await(10, TimeUnit.SECONDS);

    verify(transportMock, never()).push(any(), any());
  }

  @Test
<<<<<<< HEAD
  public void shouldPushMetaRefTogetherWithChangeRef() throws InterruptedException, IOException {
    PushOne pushOne = Mockito.spy(createPushOne(null));

    Ref newLocalChangeRef =
        new ObjectIdRef.Unpeeled(
            NEW,
            "refs/changes/11/11111/1",
            ObjectId.fromString("0000000000000000000000000000000000000002"));

    Ref newLocalChangeMetaRef =
        new ObjectIdRef.Unpeeled(
            NEW,
            "refs/changes/11/11111/meta",
            ObjectId.fromString("0000000000000000000000000000000000000003"));

    localRefs.add(newLocalChangeRef);
    localRefs.add(newLocalChangeMetaRef);

    pushOne.addRefBatch(
        ImmutableSet.of(newLocalChangeRef.getName(), newLocalChangeMetaRef.getName()));
    pushOne.run();

    isCallFinished.await(10, TimeUnit.SECONDS);
    verify(transportMock, atLeastOnce()).push(any(), any());
    verify(pushOne, times(2)).push(any(), any(), any());
  }

  @Test
  public void shouldNotAttemptDuplicateRemoteRefUpdate() throws InterruptedException, IOException {
    PushOne pushOne = Mockito.spy(createPushOne(null));

    Ref newLocalChangeRef =
        new ObjectIdRef.Unpeeled(
            NEW,
            "refs/changes/11/11111/1",
            ObjectId.fromString("0000000000000000000000000000000000000002"));

    localRefs.add(newLocalChangeRef);

    pushOne.addRefBatch(ImmutableSet.of(newLocalChangeRef.getName()));
    pushOne.addRefBatch(ImmutableSet.of(newLocalChangeRef.getName()));
    pushOne.run();

    isCallFinished.await(10, TimeUnit.SECONDS);
    verify(transportMock, times(1)).push(any(), any());
    verify(pushOne, times(1)).push(any(), any(), any());
  }

  @Test
=======
>>>>>>> c6665b86
  public void shouldPushInSingleOperationWhenPushBatchSizeIsNotConfigured()
      throws InterruptedException, IOException {
    replicateTwoRefs(createPushOne(null));
    verify(transportMock).push(any(), any());
  }

  @Test
  public void shouldPushInBatchesWhenPushBatchSizeIsConfigured()
      throws InterruptedException, IOException {
    when(destinationMock.getPushBatchSize()).thenReturn(1);
    replicateTwoRefs(createPushOne(null));
    verify(transportMock, times(2)).push(any(), any());
  }

  @Test
  public void shouldStopPushingInBatchesWhenPushOperationGetsCanceled()
      throws InterruptedException, IOException {
    when(destinationMock.getPushBatchSize()).thenReturn(1);
    PushOne pushOne = createPushOne(null);

    // cancel replication during the first push
    doAnswer(
            invocation -> {
              pushOne.setCanceledWhileRunning();
              return new PushResult();
            })
        .when(transportMock)
        .push(any(), any());

    replicateTwoRefs(pushOne);
    verify(transportMock, times(1)).push(any(), any());
  }

<<<<<<< HEAD
=======
  @Test
  public void shouldNotKeepRetryingWhenRepositoryNotFound() throws Exception {
    when(gitRepositoryManagerMock.openRepository(projectNameKey))
        .thenThrow(new RepositoryNotFoundException("not found"));
    PushOne pushOne = createPushOne(null);
    pushOne.addRef(PushOne.ALL_REFS);
    pushOne.setToRetry();
    pushOne.run();
    assertThat(pushOne.isRetrying()).isFalse();
  }

>>>>>>> c6665b86
  private void replicateTwoRefs(PushOne pushOne) throws InterruptedException {
    ObjectIdRef barLocalRef =
        new ObjectIdRef.Unpeeled(
            NEW, "bar", ObjectId.fromString("0000000000000000000000000000000000000001"));
    localRefs.add(barLocalRef);

    pushOne.addRef(PushOne.ALL_REFS);
    pushOne.run();

    isCallFinished.await(TEST_PUSH_TIMEOUT_SECS, TimeUnit.SECONDS);
  }

  private PushOne createPushOne(DynamicItem<ReplicationPushFilter> replicationPushFilter) {
    PushOne push =
        new PushOne(
            gitRepositoryManagerMock,
            permissionBackendMock,
            destinationMock,
            remoteConfigMock,
            replicationConfigMock,
            credentialsFactory,
            threadRequestScoperMock,
            idGeneratorMock,
            replicationStateListenersMock,
            replicationMetricsMock,
            projectCacheMock,
            createProjectTaskFactoryMock,
            transportFactoryMock,
            projectNameKey,
            urish);

    push.setReplicationPushFilter(replicationPushFilter);
    return push;
  }

  private void setupProjectCacheMock() {
    projectCacheMock = mock(ProjectCache.class);
    when(projectCacheMock.get(projectNameKey)).thenReturn(Optional.of(projectStateMock));
  }

  private void setupTransportMock() throws NotSupportedException, TransportException {
    transportMock = mock(Transport.class);
    when(transportMock.openFetch()).thenReturn(fetchConnection);
    transportFactoryMock = mock(TransportFactory.class);
    when(transportFactoryMock.open(repositoryMock, urish)).thenReturn(transportMock);
  }

  private void setupReplicationMetricsMock() {
    replicationMetricsMock = mock(ReplicationMetrics.class);
    when(replicationMetricsMock.start(any())).thenReturn(timerContextMock);
  }

  private void setupRequestScopeMock() {
    threadRequestScoperMock = mock(PerThreadRequestScope.Scoper.class);
    when(threadRequestScoperMock.scope(any()))
        .thenAnswer(
            new Answer<Callable<Object>>() {
              @SuppressWarnings("unchecked")
              @Override
              public Callable<Object> answer(InvocationOnMock invocation) throws Throwable {
                Callable<Object> originalCall = (Callable<Object>) invocation.getArguments()[0];
                return new Callable<>() {

                  @Override
                  public Object call() throws Exception {
                    Object result = originalCall.call();
                    isCallFinished.countDown();
                    return result;
                  }
                };
              }
            });
  }

  private void setupPushConnectionMock() {
    pushConnection = mock(PushConnection.class);
    when(pushConnection.getRefsMap()).thenReturn(remoteRefs);
  }

  private void setupFetchConnectionMock() {
    fetchConnection = mock(FetchConnection.class);
    when(fetchConnection.getRefsMap()).thenReturn(remoteRefs);
  }

  private void setupRemoteConfigMock() {
    remoteConfigMock = mock(RemoteConfig.class);
    when(remoteConfigMock.getPushRefSpecs()).thenReturn(ImmutableList.of(refSpecMock));
  }

  private void setupRefSpecMock() {
    refSpecMock = mock(RefSpec.class);
    when(refSpecMock.matchSource(any(String.class))).thenReturn(true);
    when(refSpecMock.expandFromSource(any(String.class))).thenReturn(refSpecMock);
    when(refSpecMock.getDestination()).thenReturn("fooProject");
    when(refSpecMock.isForceUpdate()).thenReturn(false);
  }

  private void setupDestinationMock() {
    destinationMock = mock(Destination.class);
    when(destinationMock.requestRunway(any())).thenReturn(RunwayStatus.allowed());
  }

  private void setupPermissionBackedMock() {
    permissionBackendMock = mock(PermissionBackend.class);
    when(permissionBackendMock.currentUser()).thenReturn(withUserMock);
  }

  private void setupWithUserMock() {
    withUserMock = mock(WithUser.class);
    when(withUserMock.project(projectNameKey)).thenReturn(forProjectMock);
  }

  private void setupGitRepoManagerMock() throws IOException {
    gitRepositoryManagerMock = mock(GitRepositoryManager.class);
    when(gitRepositoryManagerMock.openRepository(projectNameKey)).thenReturn(repositoryMock);
  }

  private void setupRepositoryMock(FileBasedConfig config) throws IOException {
    repositoryMock = mock(Repository.class);
    refDatabaseMock = mock(RefDatabase.class);
    when(repositoryMock.getConfig()).thenReturn(config);
    when(repositoryMock.getRefDatabase()).thenReturn(refDatabaseMock);
    when(refDatabaseMock.getRefs()).thenReturn(localRefs);
    when(repositoryMock.updateRef("fooProject")).thenReturn(refUpdateMock);
  }

  private void setupRefUpdateMock() {
    refUpdateMock = mock(RefUpdate.class);
    when(refUpdateMock.getOldObjectId())
        .thenReturn(ObjectId.fromString("0000000000000000000000000000000000000001"));
  }
}<|MERGE_RESOLUTION|>--- conflicted
+++ resolved
@@ -18,10 +18,7 @@
 import static org.eclipse.jgit.lib.Ref.Storage.NEW;
 import static org.mockito.ArgumentMatchers.any;
 import static org.mockito.ArgumentMatchers.eq;
-<<<<<<< HEAD
 import static org.mockito.Mockito.atLeastOnce;
-=======
->>>>>>> c6665b86
 import static org.mockito.Mockito.doAnswer;
 import static org.mockito.Mockito.mock;
 import static org.mockito.Mockito.never;
@@ -236,7 +233,6 @@
   }
 
   @Test
-<<<<<<< HEAD
   public void shouldPushMetaRefTogetherWithChangeRef() throws InterruptedException, IOException {
     PushOne pushOne = Mockito.spy(createPushOne(null));
 
@@ -286,8 +282,6 @@
   }
 
   @Test
-=======
->>>>>>> c6665b86
   public void shouldPushInSingleOperationWhenPushBatchSizeIsNotConfigured()
       throws InterruptedException, IOException {
     replicateTwoRefs(createPushOne(null));
@@ -321,8 +315,6 @@
     verify(transportMock, times(1)).push(any(), any());
   }
 
-<<<<<<< HEAD
-=======
   @Test
   public void shouldNotKeepRetryingWhenRepositoryNotFound() throws Exception {
     when(gitRepositoryManagerMock.openRepository(projectNameKey))
@@ -334,7 +326,6 @@
     assertThat(pushOne.isRetrying()).isFalse();
   }
 
->>>>>>> c6665b86
   private void replicateTwoRefs(PushOne pushOne) throws InterruptedException {
     ObjectIdRef barLocalRef =
         new ObjectIdRef.Unpeeled(
