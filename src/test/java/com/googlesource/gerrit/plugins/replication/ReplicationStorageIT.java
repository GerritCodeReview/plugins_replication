--- conflicted
+++ resolved
@@ -23,10 +23,7 @@
 import com.google.gerrit.entities.Project;
 import com.google.gerrit.extensions.api.projects.BranchInput;
 import com.googlesource.gerrit.plugins.replication.ReplicationTasksStorage.ReplicateRefUpdate;
-<<<<<<< HEAD
 import java.net.URISyntaxException;
-=======
->>>>>>> 16d00cdf
 import java.time.Duration;
 import java.util.Arrays;
 import java.util.HashMap;
@@ -48,12 +45,8 @@
     name = "replication",
     sysModule = "com.googlesource.gerrit.plugins.replication.ReplicationModule")
 public class ReplicationStorageIT extends ReplicationDaemon {
-<<<<<<< HEAD
-  private static final int TEST_TASK_FINISH_SECONDS = 1;
-=======
   protected static final int TEST_TASK_FINISH_SECONDS = 1;
   protected static final int TEST_REPLICATION_MAX_RETRIES = 1;
->>>>>>> 16d00cdf
   protected static final Duration TEST_TASK_FINISH_TIMEOUT =
       Duration.ofSeconds(TEST_TASK_FINISH_SECONDS);
   protected ReplicationTasksStorage tasksStorage;
@@ -268,13 +261,13 @@
     config.setInt("remote", "task_cleanup_project", "replicationRetry", 0);
     config.save();
     reloadConfig();
-    assertThat(tasksStorage.list()).hasSize(0);
+    assertThat(tasksStorage.listRunning()).hasSize(0);
     Project.NameKey sourceProject = createTestProject("task_cleanup_project");
 
     WaitUtil.waitUntil(
-        () -> nonEmptyProjectExists(new Project.NameKey(sourceProject + "replica.git")),
+        () -> nonEmptyProjectExists(Project.nameKey(sourceProject + "replica.git")),
         TEST_NEW_PROJECT_TIMEOUT);
-    WaitUtil.waitUntil(() -> tasksStorage.list().size() == 0, TEST_TASK_FINISH_TIMEOUT);
+    WaitUtil.waitUntil(() -> tasksStorage.listRunning().size() == 0, TEST_TASK_FINISH_TIMEOUT);
   }
 
   private void replicateBranchDeletion(boolean mirror) throws Exception {
@@ -297,21 +290,6 @@
     assertThat(listWaitingReplicationTasks(branchToDelete)).hasSize(1);
   }
 
-  @Test
-  public void shouldCleanupTasksAfterNewProjectReplication() throws Exception {
-    setReplicationDestination("task_cleanup_project", "replica", ALL_PROJECTS);
-    config.setInt("remote", "task_cleanup_project", "replicationRetry", 0);
-    config.save();
-    reloadConfig();
-    assertThat(tasksStorage.listRunning()).hasSize(0);
-    Project.NameKey sourceProject = createTestProject("task_cleanup_project");
-
-    WaitUtil.waitUntil(
-        () -> nonEmptyProjectExists(Project.nameKey(sourceProject + "replica.git")),
-        TEST_NEW_PROJECT_TIMEOUT);
-    WaitUtil.waitUntil(() -> tasksStorage.listRunning().size() == 0, TEST_TASK_FINISH_TIMEOUT);
-  }
-
   private Stream<ReplicateRefUpdate> waitingChangeReplicationTasksForRemote(
       String changeRef, String remote) {
     return tasksStorage.listWaiting().stream()
