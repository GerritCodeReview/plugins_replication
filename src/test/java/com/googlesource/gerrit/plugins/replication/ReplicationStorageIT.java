--- conflicted
+++ resolved
@@ -49,36 +49,7 @@
 @TestPlugin(
     name = "replication",
     sysModule = "com.googlesource.gerrit.plugins.replication.ReplicationModule")
-<<<<<<< HEAD
 public class ReplicationStorageIT extends ReplicationStorageDaemon {
-=======
-public class ReplicationStorageIT extends ReplicationDaemon {
-  protected static final int TEST_TASK_FINISH_SECONDS = 1;
-  protected static final int TEST_REPLICATION_MAX_RETRIES = 1;
-  protected static final Duration TEST_TASK_FINISH_TIMEOUT =
-      Duration.ofSeconds(TEST_TASK_FINISH_SECONDS);
-  private static final Duration MAX_RETRY_WITH_TOLERANCE_TIMEOUT =
-      Duration.ofSeconds(
-          (TEST_REPLICATION_DELAY_SECONDS + TEST_REPLICATION_RETRY_MINUTES * 60)
-                  * TEST_REPLICATION_MAX_RETRIES
-              + 10);
-  protected ReplicationTasksStorage tasksStorage;
-  private DestinationsCollection destinationCollection;
-  private ReplicationConfig replicationConfig;
-
-  @Override
-  public void setUpTestPlugin() throws Exception {
-    initConfig();
-    setReplicationDestination(
-        "remote1",
-        "suffix1",
-        Optional.of("not-used-project")); // Simulates a full replication.config initialization
-    super.setUpTestPlugin();
-    tasksStorage = plugin.getSysInjector().getInstance(ReplicationTasksStorage.class);
-    destinationCollection = plugin.getSysInjector().getInstance(DestinationsCollection.class);
-    replicationConfig = plugin.getSysInjector().getInstance(ReplicationConfig.class);
-  }
->>>>>>> 2f69b53b
 
   @Test
   public void shouldCreateIndividualReplicationTasksForEveryRemoteUrlPair() throws Exception {
