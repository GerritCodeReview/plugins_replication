// Copyright (C) 2020 The Android Open Source Project
//
// Licensed under the Apache License, Version 2.0 (the "License");
// you may not use this file except in compliance with the License.
// You may obtain a copy of the License at
//
// http://www.apache.org/licenses/LICENSE-2.0
//
// Unless required by applicable law or agreed to in writing, software
// distributed under the License is distributed on an "AS IS" BASIS,
// WITHOUT WARRANTIES OR CONDITIONS OF ANY KIND, either express or implied.
// See the License for the specific language governing permissions and
// limitations under the License.

package com.googlesource.gerrit.plugins.replication;

import static com.google.common.truth.Truth.assertThat;
import static com.googlesource.gerrit.plugins.replication.PushResultProcessing.NO_OP;
import static java.util.stream.Collectors.toList;

import com.google.gerrit.acceptance.TestPlugin;
import com.google.gerrit.acceptance.UseLocalDisk;
import com.google.gerrit.entities.Project;
import com.google.gerrit.extensions.api.projects.BranchInput;
import com.googlesource.gerrit.plugins.replication.Destination.QueueInfo;
import com.googlesource.gerrit.plugins.replication.ReplicationConfig.FilterType;
import com.googlesource.gerrit.plugins.replication.ReplicationTasksStorage.ReplicateRefUpdate;
import java.io.IOException;
import java.net.URISyntaxException;
import java.nio.file.Files;
import java.nio.file.Path;
import java.time.Duration;
import java.util.Arrays;
import java.util.HashMap;
import java.util.List;
import java.util.Map;
import java.util.Optional;
import java.util.regex.Pattern;
import java.util.stream.Stream;
import org.eclipse.jgit.transport.URIish;
import org.junit.Test;

/**
 * The tests in this class aim to ensure events are correctly written and read from storage. They
 * typically do this by setting up replication destinations with long delays, performing actions
 * that are expected to write to storage, reloading the configuration (which should read from
 * storage), and then confirming the actions complete as expected.
 */
@UseLocalDisk
@TestPlugin(
    name = "replication",
    sysModule = "com.googlesource.gerrit.plugins.replication.ReplicationModule")
public class ReplicationStorageIT extends ReplicationDaemon {
<<<<<<< HEAD
  private static final int TEST_TASK_FINISH_SECONDS = 1;
  private static final int TEST_REPLICATION_MAX_RETRIES = 1;
=======
  protected static final int TEST_TASK_FINISH_SECONDS = 1;
  protected static final int TEST_REPLICATION_MAX_RETRIES = 1;
>>>>>>> 17e8c41d
  protected static final Duration TEST_TASK_FINISH_TIMEOUT =
      Duration.ofSeconds(TEST_TASK_FINISH_SECONDS);
  private static final Duration MAX_RETRY_WITH_TOLERANCE_TIMEOUT =
      Duration.ofSeconds(
          (TEST_REPLICATION_DELAY_SECONDS + TEST_REPLICATION_RETRY_MINUTES * 60)
                  * TEST_REPLICATION_MAX_RETRIES
              + 10);
  protected ReplicationTasksStorage tasksStorage;
  private DestinationsCollection destinationCollection;
  private ReplicationConfig replicationConfig;

  @Override
  public void setUpTestPlugin() throws Exception {
    initConfig();
    setReplicationDestination(
        "remote1",
        "suffix1",
        Optional.of("not-used-project")); // Simulates a full replication.config initialization
    super.setUpTestPlugin();
    tasksStorage = plugin.getSysInjector().getInstance(ReplicationTasksStorage.class);
    destinationCollection = plugin.getSysInjector().getInstance(DestinationsCollection.class);
    replicationConfig = plugin.getSysInjector().getInstance(ReplicationConfig.class);
  }

  @Test
  public void shouldCreateIndividualReplicationTasksForEveryRemoteUrlPair() throws Exception {
    List<String> replicaSuffixes = Arrays.asList("replica1", "replica2");
    createTestProject(project + "replica1");
    createTestProject(project + "replica2");

    setReplicationDestination("foo1", replicaSuffixes, ALL_PROJECTS, Integer.MAX_VALUE);
    setReplicationDestination("foo2", replicaSuffixes, ALL_PROJECTS, Integer.MAX_VALUE);
    reloadConfig();

    createChange();

    assertThat(listWaitingReplicationTasks("refs/changes/\\d*/\\d*/\\d*")).hasSize(4);
  }

  @Test
  public void shouldCreateOneReplicationTaskWhenSchedulingRepoFullSync() throws Exception {
    createTestProject(project + "replica");

    setReplicationDestination("foo", "replica", ALL_PROJECTS, Integer.MAX_VALUE);
    reloadConfig();

    plugin
        .getSysInjector()
        .getInstance(ReplicationQueue.class)
        .scheduleFullSync(project, null, new ReplicationState(NO_OP), false);

    assertThat(listWaitingReplicationTasks(Pattern.quote(PushOne.ALL_REFS))).hasSize(1);
  }

  @Test
  public void shouldFirePendingOnlyToIncompleteUri() throws Exception {
    String suffix1 = "replica1";
    String suffix2 = "replica2";
    String remote1 = "foo1";
    String remote2 = "foo2";
    setReplicationDestination(remote1, suffix1, ALL_PROJECTS, Integer.MAX_VALUE);
    setReplicationDestination(remote2, suffix2, ALL_PROJECTS, Integer.MAX_VALUE);
    reloadConfig();

    String changeRef = createChange().getPatchSet().refName();
    changeReplicationTasksForRemote(tasksStorage.listWaiting().stream(), changeRef, remote1)
        .forEach(
            (update) -> {
              try {
                UriUpdates uriUpdates = TestUriUpdates.create(update);
                tasksStorage.start(uriUpdates);
                tasksStorage.finish(uriUpdates);
              } catch (URISyntaxException e) {
              }
            });
    reloadConfig();

    assertThat(waitingChangeReplicationTasksForRemote(changeRef, remote2).count()).isEqualTo(1);
    assertThat(waitingChangeReplicationTasksForRemote(changeRef, remote1).count()).isEqualTo(0);
  }

  @Test
  public void shouldFireAndCompletePendingOnlyToIncompleteUri() throws Exception {
    String suffix1 = "replica1";
    String suffix2 = "replica2";
    Project.NameKey target1 = createTestProject(project + suffix1);
    Project.NameKey target2 = createTestProject(project + suffix2);
    String remote1 = "foo1";
    String remote2 = "foo2";
    setReplicationDestination(remote1, suffix1, ALL_PROJECTS, Integer.MAX_VALUE);
    setReplicationDestination(remote2, suffix2, ALL_PROJECTS, Integer.MAX_VALUE);
    reloadConfig();

    String changeRef = createChange().getPatchSet().refName();
    changeReplicationTasksForRemote(tasksStorage.listWaiting().stream(), changeRef, remote1)
        .forEach(
            (update) -> {
              try {
                UriUpdates uriUpdates = TestUriUpdates.create(update);
                tasksStorage.start(uriUpdates);
                tasksStorage.finish(uriUpdates);
              } catch (URISyntaxException e) {
              }
            });

    setReplicationDestination(remote1, suffix1, ALL_PROJECTS);
    setReplicationDestination(remote2, suffix2, ALL_PROJECTS);
    reloadConfig();

    assertThat(isPushCompleted(target2, changeRef, TEST_PUSH_TIMEOUT)).isEqualTo(true);
    assertThat(isPushCompleted(target1, changeRef, TEST_PUSH_TIMEOUT)).isEqualTo(false);
  }

  @Test
  public void shouldFirePendingChangeRefs() throws Exception {
    String suffix1 = "replica1";
    String suffix2 = "replica2";
    String remote1 = "foo1";
    String remote2 = "foo2";
    setReplicationDestination(remote1, suffix1, ALL_PROJECTS, Integer.MAX_VALUE);
    setReplicationDestination(remote2, suffix2, ALL_PROJECTS, Integer.MAX_VALUE);
    reloadConfig();

    String changeRef1 = createChange().getPatchSet().refName();
    String changeRef2 = createChange().getPatchSet().refName();
    reloadConfig();

    assertThat(waitingChangeReplicationTasksForRemote(changeRef1, remote1).count()).isEqualTo(1);
    assertThat(waitingChangeReplicationTasksForRemote(changeRef1, remote2).count()).isEqualTo(1);
    assertThat(waitingChangeReplicationTasksForRemote(changeRef2, remote1).count()).isEqualTo(1);
    assertThat(waitingChangeReplicationTasksForRemote(changeRef2, remote2).count()).isEqualTo(1);
  }

  @Test
  public void shouldFireAndCompletePendingChangeRefs() throws Exception {
    String suffix1 = "replica1";
    String suffix2 = "replica2";
    Project.NameKey target1 = createTestProject(project + suffix1);
    Project.NameKey target2 = createTestProject(project + suffix2);
    String remote1 = "foo1";
    String remote2 = "foo2";
    setReplicationDestination(remote1, suffix1, ALL_PROJECTS, Integer.MAX_VALUE);
    setReplicationDestination(remote2, suffix2, ALL_PROJECTS, Integer.MAX_VALUE);
    reloadConfig();

    String changeRef1 = createChange().getPatchSet().refName();
    String changeRef2 = createChange().getPatchSet().refName();
    Map<Project.NameKey, String> refsByProject = new HashMap<>();
    refsByProject.put(target1, changeRef1);
    refsByProject.put(target2, changeRef1);
    refsByProject.put(target1, changeRef2);
    refsByProject.put(target2, changeRef2);

    setReplicationDestination(remote1, suffix1, ALL_PROJECTS);
    setReplicationDestination(remote2, suffix2, ALL_PROJECTS);
    reloadConfig();

    // Wait for completion within the time 2 pushes should take because each remote only has 1
    // thread and needs to push 2 events
    assertThat(isPushCompleted(refsByProject, TEST_PUSH_TIMEOUT.plus(TEST_PUSH_TIMEOUT)))
        .isEqualTo(true);
  }

  @Test
  public void shouldMatchTemplatedUrl() throws Exception {
    createTestProject(project + "replica");

    setReplicationDestination("foo", "replica", ALL_PROJECTS, Integer.MAX_VALUE);
    reloadConfig();

    String urlMatch = gitPath.resolve("${name}" + "replica" + ".git").toString();
    String expectedURI = gitPath.resolve(project + "replica" + ".git").toString();

    plugin
        .getSysInjector()
        .getInstance(ReplicationQueue.class)
        .scheduleFullSync(project, urlMatch, new ReplicationState(NO_OP), false);

    assertThat(tasksStorage.listWaiting()).hasSize(1);
    for (ReplicationTasksStorage.ReplicateRefUpdate task : tasksStorage.listWaiting()) {
      assertThat(task.uri).isEqualTo(expectedURI);
      assertThat(task.ref).isEqualTo(PushOne.ALL_REFS);
    }
  }

  @Test
  public void shouldMatchRealUrl() throws Exception {
    createTestProject(project + "replica");

    setReplicationDestination("foo", "replica", ALL_PROJECTS, Integer.MAX_VALUE);
    reloadConfig();

    String urlMatch = gitPath.resolve(project + "replica" + ".git").toString();
    String expectedURI = urlMatch;

    plugin
        .getSysInjector()
        .getInstance(ReplicationQueue.class)
        .scheduleFullSync(project, urlMatch, new ReplicationState(NO_OP), false);

    assertThat(tasksStorage.listWaiting()).hasSize(1);
    for (ReplicationTasksStorage.ReplicateRefUpdate task : tasksStorage.listWaiting()) {
      assertThat(task.uri).isEqualTo(expectedURI);
      assertThat(task.ref).isEqualTo(PushOne.ALL_REFS);
    }
  }

  @Test
  public void shouldReplicateBranchDeletionWhenMirror() throws Exception {
    replicateBranchDeletion(true);
  }

  @Test
  public void shouldNotReplicateBranchDeletionWhenNotMirror() throws Exception {
    replicateBranchDeletion(false);
  }

  @Test
  public void shouldCleanupTasksAfterNewProjectReplication() throws Exception {
    setReplicationDestination("task_cleanup_project", "replica", ALL_PROJECTS);
    config.setInt("remote", "task_cleanup_project", "replicationRetry", 0);
    config.save();
    reloadConfig();
    assertThat(tasksStorage.listRunning()).hasSize(0);
    Project.NameKey sourceProject = createTestProject("task_cleanup_project");

    WaitUtil.waitUntil(
        () -> nonEmptyProjectExists(Project.nameKey(sourceProject + "replica.git")),
        TEST_NEW_PROJECT_TIMEOUT);
    WaitUtil.waitUntil(() -> tasksStorage.listRunning().size() == 0, TEST_TASK_FINISH_TIMEOUT);
  }

  private void replicateBranchDeletion(boolean mirror) throws Exception {
    setReplicationDestination("foo", "replica", ALL_PROJECTS);
    reloadConfig();

    Project.NameKey targetProject = createTestProject(project + "replica");
    String branchToDelete = "refs/heads/todelete";
    String master = "refs/heads/master";
    BranchInput input = new BranchInput();
    input.revision = master;
    gApi.projects().name(project.get()).branch(branchToDelete).create(input);
    isPushCompleted(targetProject, branchToDelete, TEST_PUSH_TIMEOUT);

    setReplicationDestination("foo", "replica", ALL_PROJECTS, Integer.MAX_VALUE, mirror);
    reloadConfig();

    gApi.projects().name(project.get()).branch(branchToDelete).delete();

    assertThat(listWaitingReplicationTasks(branchToDelete)).hasSize(1);
  }

<<<<<<< HEAD
  @Test
  public void shouldCleanupTasksAfterNewProjectReplication() throws Exception {
    setReplicationDestination("task_cleanup_project", "replica", ALL_PROJECTS);
    config.setInt("remote", "task_cleanup_project", "replicationRetry", 0);
    config.save();
    reloadConfig();
    assertThat(tasksStorage.listRunning()).hasSize(0);
    Project.NameKey sourceProject = createTestProject("task_cleanup_project");

    WaitUtil.waitUntil(
        () -> nonEmptyProjectExists(Project.nameKey(sourceProject + "replica.git")),
        TEST_NEW_PROJECT_TIMEOUT);
    WaitUtil.waitUntil(() -> tasksStorage.listRunning().size() == 0, TEST_TASK_FINISH_TIMEOUT);
  }

  @Test
  public void shouldCleanupBothTasksAndLocksAfterNewProjectReplication() throws Exception {
    setReplicationDestination("task_cleanup_locks_project", "replica", ALL_PROJECTS);
    config.setInt("remote", "task_cleanup_locks_project", "replicationRetry", 0);
    config.save();
    reloadConfig();
    assertThat(tasksStorage.listRunning()).hasSize(0);
    Project.NameKey sourceProject = createTestProject("task_cleanup_locks_project");

    WaitUtil.waitUntil(
        () -> nonEmptyProjectExists(Project.nameKey(sourceProject + "replica.git")),
        TEST_NEW_PROJECT_TIMEOUT);
    WaitUtil.waitUntil(() -> isTaskCleanedUp(), TEST_TASK_FINISH_TIMEOUT);
  }

  @Test
  public void shouldCleanupBothTasksAndLocksAfterReplicationCancelledAfterMaxRetries()
      throws Exception {
    String projectName = "task_cleanup_locks_project_cancelled";
    String remoteDestination = "http://invalidurl:9090/";
    URIish urish = new URIish(remoteDestination + projectName + ".git");

    setReplicationDestination(projectName, "replica", Optional.of(projectName));
    // replace correct urls with invalid one to trigger retry
    config.setString("remote", projectName, "url", remoteDestination + "${name}.git");
    config.setInt("remote", projectName, "replicationMaxRetries", TEST_REPLICATION_MAX_RETRIES);
    config.save();
    reloadConfig();
    Destination destination =
        destinationCollection.getAll(FilterType.ALL).stream()
            .filter(dest -> dest.getProjects().contains(projectName))
            .findFirst()
            .get();

    createTestProject(projectName);

    WaitUtil.waitUntil(
        () -> isTaskRescheduled(destination.getQueueInfo(), urish), TEST_NEW_PROJECT_TIMEOUT);
    // replicationRetry is set to 1 minute which is the minimum value. That's why
    // should be safe to get the pushOne object from pending because it should be
    // here for one minute
    PushOne pushOp = destination.getQueueInfo().pending.get(urish);

    WaitUtil.waitUntil(() -> pushOp.wasCanceled(), MAX_RETRY_WITH_TOLERANCE_TIMEOUT);
    WaitUtil.waitUntil(() -> isTaskCleanedUp(), TEST_TASK_FINISH_TIMEOUT);
  }

  private boolean isTaskRescheduled(QueueInfo queue, URIish uri) {
    PushOne pushOne = queue.pending.get(uri);
    return pushOne == null ? false : pushOne.isRetrying();
  }

  private boolean isTaskCleanedUp() {
    Path refUpdates = replicationConfig.getEventsDirectory().resolve("ref-updates");
    Path runningUpdates = refUpdates.resolve("running");
    try {
      return Files.list(runningUpdates).count() == 0;
    } catch (IOException e) {
      throw new RuntimeException(e.getMessage(), e);
    }
  }

=======
>>>>>>> 17e8c41d
  private Stream<ReplicateRefUpdate> waitingChangeReplicationTasksForRemote(
      String changeRef, String remote) {
    return tasksStorage.listWaiting().stream()
        .filter(task -> changeRef.equals(task.ref))
        .filter(task -> remote.equals(task.remote));
  }

  private Stream<ReplicateRefUpdate> changeReplicationTasksForRemote(
      Stream<ReplicateRefUpdate> updates, String changeRef, String remote) {
    return updates
        .filter(task -> changeRef.equals(task.ref))
        .filter(task -> remote.equals(task.remote));
  }

  private List<ReplicateRefUpdate> listWaitingReplicationTasks(String refRegex) {
    Pattern refmaskPattern = Pattern.compile(refRegex);
    return tasksStorage.listWaiting().stream()
        .filter(task -> refmaskPattern.matcher(task.ref).matches())
        .collect(toList());
  }
}<|MERGE_RESOLUTION|>--- conflicted
+++ resolved
@@ -51,13 +51,8 @@
     name = "replication",
     sysModule = "com.googlesource.gerrit.plugins.replication.ReplicationModule")
 public class ReplicationStorageIT extends ReplicationDaemon {
-<<<<<<< HEAD
-  private static final int TEST_TASK_FINISH_SECONDS = 1;
-  private static final int TEST_REPLICATION_MAX_RETRIES = 1;
-=======
   protected static final int TEST_TASK_FINISH_SECONDS = 1;
   protected static final int TEST_REPLICATION_MAX_RETRIES = 1;
->>>>>>> 17e8c41d
   protected static final Duration TEST_TASK_FINISH_TIMEOUT =
       Duration.ofSeconds(TEST_TASK_FINISH_SECONDS);
   private static final Duration MAX_RETRY_WITH_TOLERANCE_TIMEOUT =
@@ -290,6 +285,53 @@
     WaitUtil.waitUntil(() -> tasksStorage.listRunning().size() == 0, TEST_TASK_FINISH_TIMEOUT);
   }
 
+  @Test
+  public void shouldCleanupBothTasksAndLocksAfterNewProjectReplication() throws Exception {
+    setReplicationDestination("task_cleanup_locks_project", "replica", ALL_PROJECTS);
+    config.setInt("remote", "task_cleanup_locks_project", "replicationRetry", 0);
+    config.save();
+    reloadConfig();
+    assertThat(tasksStorage.listRunning()).hasSize(0);
+    Project.NameKey sourceProject = createTestProject("task_cleanup_locks_project");
+
+    WaitUtil.waitUntil(
+        () -> nonEmptyProjectExists(Project.nameKey(sourceProject + "replica.git")),
+        TEST_NEW_PROJECT_TIMEOUT);
+    WaitUtil.waitUntil(() -> isTaskCleanedUp(), TEST_TASK_FINISH_TIMEOUT);
+  }
+
+  @Test
+  public void shouldCleanupBothTasksAndLocksAfterReplicationCancelledAfterMaxRetries()
+      throws Exception {
+    String projectName = "task_cleanup_locks_project_cancelled";
+    String remoteDestination = "http://invalidurl:9090/";
+    URIish urish = new URIish(remoteDestination + projectName + ".git");
+
+    setReplicationDestination(projectName, "replica", Optional.of(projectName));
+    // replace correct urls with invalid one to trigger retry
+    config.setString("remote", projectName, "url", remoteDestination + "${name}.git");
+    config.setInt("remote", projectName, "replicationMaxRetries", TEST_REPLICATION_MAX_RETRIES);
+    config.save();
+    reloadConfig();
+    Destination destination =
+        destinationCollection.getAll(FilterType.ALL).stream()
+            .filter(dest -> dest.getProjects().contains(projectName))
+            .findFirst()
+            .get();
+
+    createTestProject(projectName);
+
+    WaitUtil.waitUntil(
+        () -> isTaskRescheduled(destination.getQueueInfo(), urish), TEST_NEW_PROJECT_TIMEOUT);
+    // replicationRetry is set to 1 minute which is the minimum value. That's why
+    // should be safe to get the pushOne object from pending because it should be
+    // here for one minute
+    PushOne pushOp = destination.getQueueInfo().pending.get(urish);
+
+    WaitUtil.waitUntil(() -> pushOp.wasCanceled(), MAX_RETRY_WITH_TOLERANCE_TIMEOUT);
+    WaitUtil.waitUntil(() -> isTaskCleanedUp(), TEST_TASK_FINISH_TIMEOUT);
+  }
+
   private void replicateBranchDeletion(boolean mirror) throws Exception {
     setReplicationDestination("foo", "replica", ALL_PROJECTS);
     reloadConfig();
@@ -308,69 +350,6 @@
     gApi.projects().name(project.get()).branch(branchToDelete).delete();
 
     assertThat(listWaitingReplicationTasks(branchToDelete)).hasSize(1);
-  }
-
-<<<<<<< HEAD
-  @Test
-  public void shouldCleanupTasksAfterNewProjectReplication() throws Exception {
-    setReplicationDestination("task_cleanup_project", "replica", ALL_PROJECTS);
-    config.setInt("remote", "task_cleanup_project", "replicationRetry", 0);
-    config.save();
-    reloadConfig();
-    assertThat(tasksStorage.listRunning()).hasSize(0);
-    Project.NameKey sourceProject = createTestProject("task_cleanup_project");
-
-    WaitUtil.waitUntil(
-        () -> nonEmptyProjectExists(Project.nameKey(sourceProject + "replica.git")),
-        TEST_NEW_PROJECT_TIMEOUT);
-    WaitUtil.waitUntil(() -> tasksStorage.listRunning().size() == 0, TEST_TASK_FINISH_TIMEOUT);
-  }
-
-  @Test
-  public void shouldCleanupBothTasksAndLocksAfterNewProjectReplication() throws Exception {
-    setReplicationDestination("task_cleanup_locks_project", "replica", ALL_PROJECTS);
-    config.setInt("remote", "task_cleanup_locks_project", "replicationRetry", 0);
-    config.save();
-    reloadConfig();
-    assertThat(tasksStorage.listRunning()).hasSize(0);
-    Project.NameKey sourceProject = createTestProject("task_cleanup_locks_project");
-
-    WaitUtil.waitUntil(
-        () -> nonEmptyProjectExists(Project.nameKey(sourceProject + "replica.git")),
-        TEST_NEW_PROJECT_TIMEOUT);
-    WaitUtil.waitUntil(() -> isTaskCleanedUp(), TEST_TASK_FINISH_TIMEOUT);
-  }
-
-  @Test
-  public void shouldCleanupBothTasksAndLocksAfterReplicationCancelledAfterMaxRetries()
-      throws Exception {
-    String projectName = "task_cleanup_locks_project_cancelled";
-    String remoteDestination = "http://invalidurl:9090/";
-    URIish urish = new URIish(remoteDestination + projectName + ".git");
-
-    setReplicationDestination(projectName, "replica", Optional.of(projectName));
-    // replace correct urls with invalid one to trigger retry
-    config.setString("remote", projectName, "url", remoteDestination + "${name}.git");
-    config.setInt("remote", projectName, "replicationMaxRetries", TEST_REPLICATION_MAX_RETRIES);
-    config.save();
-    reloadConfig();
-    Destination destination =
-        destinationCollection.getAll(FilterType.ALL).stream()
-            .filter(dest -> dest.getProjects().contains(projectName))
-            .findFirst()
-            .get();
-
-    createTestProject(projectName);
-
-    WaitUtil.waitUntil(
-        () -> isTaskRescheduled(destination.getQueueInfo(), urish), TEST_NEW_PROJECT_TIMEOUT);
-    // replicationRetry is set to 1 minute which is the minimum value. That's why
-    // should be safe to get the pushOne object from pending because it should be
-    // here for one minute
-    PushOne pushOp = destination.getQueueInfo().pending.get(urish);
-
-    WaitUtil.waitUntil(() -> pushOp.wasCanceled(), MAX_RETRY_WITH_TOLERANCE_TIMEOUT);
-    WaitUtil.waitUntil(() -> isTaskCleanedUp(), TEST_TASK_FINISH_TIMEOUT);
   }
 
   private boolean isTaskRescheduled(QueueInfo queue, URIish uri) {
@@ -388,8 +367,6 @@
     }
   }
 
-=======
->>>>>>> 17e8c41d
   private Stream<ReplicateRefUpdate> waitingChangeReplicationTasksForRemote(
       String changeRef, String remote) {
     return tasksStorage.listWaiting().stream()
