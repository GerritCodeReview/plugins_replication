--- conflicted
+++ resolved
@@ -43,15 +43,11 @@
     name = "replication",
     sysModule = "com.googlesource.gerrit.plugins.replication.ReplicationModule")
 public class ReplicationStorageIT extends ReplicationDaemon {
-<<<<<<< HEAD
-  protected ReplicationTasksStorage tasksStorage;
-=======
   protected static final int TEST_TASK_FINISH_SECONDS = 1;
   protected static final int TEST_REPLICATION_MAX_RETRIES = 1;
   protected static final Duration TEST_TASK_FINISH_TIMEOUT =
       Duration.ofSeconds(TEST_TASK_FINISH_SECONDS);
-  private ReplicationTasksStorage tasksStorage;
->>>>>>> a6c45378
+  protected ReplicationTasksStorage tasksStorage;
 
   @Override
   public void setUpTestPlugin() throws Exception {
@@ -225,7 +221,6 @@
   }
 
   @Test
-<<<<<<< HEAD
   public void shouldReplicateBranchDeletionWhenMirror() throws Exception {
     replicateBranchDeletion(true);
   }
@@ -233,6 +228,21 @@
   @Test
   public void shouldNotReplicateBranchDeletionWhenNotMirror() throws Exception {
     replicateBranchDeletion(false);
+  }
+
+  @Test
+  public void shouldCleanupTasksAfterNewProjectReplication() throws Exception {
+    setReplicationDestination("task_cleanup_project", "replica", ALL_PROJECTS);
+    config.setInt("remote", "task_cleanup_project", "replicationRetry", 0);
+    config.save();
+    reloadConfig();
+    assertThat(tasksStorage.list()).hasSize(0);
+    Project.NameKey sourceProject = createTestProject("task_cleanup_project");
+
+    WaitUtil.waitUntil(
+        () -> nonEmptyProjectExists(new Project.NameKey(sourceProject + "replica.git")),
+        TEST_NEW_PROJECT_TIMEOUT);
+    WaitUtil.waitUntil(() -> tasksStorage.list().size() == 0, TEST_TASK_FINISH_TIMEOUT);
   }
 
   private void replicateBranchDeletion(boolean mirror) throws Exception {
@@ -253,20 +263,6 @@
     gApi.projects().name(project.get()).branch(branchToDelete).delete();
 
     assertThat(listReplicationTasks(branchToDelete)).hasSize(1);
-=======
-  public void shouldCleanupTasksAfterNewProjectReplication() throws Exception {
-    setReplicationDestination("task_cleanup_project", "replica", ALL_PROJECTS);
-    config.setInt("remote", "task_cleanup_project", "replicationRetry", 0);
-    config.save();
-    reloadConfig();
-    assertThat(tasksStorage.list()).hasSize(0);
-    Project.NameKey sourceProject = createTestProject("task_cleanup_project");
-
-    WaitUtil.waitUntil(
-        () -> nonEmptyProjectExists(new Project.NameKey(sourceProject + "replica.git")),
-        TEST_NEW_PROJECT_TIMEOUT);
-    WaitUtil.waitUntil(() -> tasksStorage.list().size() == 0, TEST_TASK_FINISH_TIMEOUT);
->>>>>>> a6c45378
   }
 
   private Stream<ReplicateRefUpdate> changeReplicationTasksForRemote(
