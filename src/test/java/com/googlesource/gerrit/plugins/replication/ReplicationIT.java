// Copyright (C) 2019 The Android Open Source Project
//
// Licensed under the Apache License, Version 2.0 (the "License");
// you may not use this file except in compliance with the License.
// You may obtain a copy of the License at
//
// http://www.apache.org/licenses/LICENSE-2.0
//
// Unless required by applicable law or agreed to in writing, software
// distributed under the License is distributed on an "AS IS" BASIS,
// WITHOUT WARRANTIES OR CONDITIONS OF ANY KIND, either express or implied.
// See the License for the specific language governing permissions and
// limitations under the License.

package com.googlesource.gerrit.plugins.replication;

import static com.google.common.truth.Truth.assertThat;
import static com.google.gerrit.testing.GerritJUnit.assertThrows;
import static com.googlesource.gerrit.plugins.replication.PushResultProcessing.NO_OP;
import static java.util.stream.Collectors.toList;

import com.google.common.flogger.FluentLogger;
import com.google.gerrit.acceptance.LightweightPluginDaemonTest;
import com.google.gerrit.acceptance.PushOneCommit.Result;
import com.google.gerrit.acceptance.TestPlugin;
import com.google.gerrit.acceptance.UseLocalDisk;
import com.google.gerrit.acceptance.testsuite.project.ProjectOperations;
import com.google.gerrit.entities.Project;
import com.google.gerrit.extensions.annotations.PluginData;
import com.google.gerrit.extensions.api.changes.NotifyHandling;
import com.google.gerrit.extensions.api.projects.BranchInput;
import com.google.gerrit.extensions.common.ProjectInfo;
import com.google.gerrit.extensions.events.ProjectDeletedListener;
import com.google.gerrit.extensions.registration.DynamicSet;
import com.google.gerrit.server.config.SitePaths;
import com.google.inject.Inject;
import com.google.inject.Key;
import com.googlesource.gerrit.plugins.replication.ReplicationTasksStorage.ReplicateRefUpdate;
import java.io.IOException;
import java.net.URISyntaxException;
import java.nio.file.DirectoryStream;
import java.nio.file.Files;
import java.nio.file.Path;
import java.time.Duration;
import java.util.Arrays;
import java.util.List;
import java.util.Optional;
import java.util.function.Supplier;
import java.util.regex.Pattern;
import java.util.stream.Stream;
import org.eclipse.jgit.lib.Constants;
import org.eclipse.jgit.lib.Ref;
import org.eclipse.jgit.lib.Repository;
import org.eclipse.jgit.revwalk.RevCommit;
import org.eclipse.jgit.storage.file.FileBasedConfig;
import org.eclipse.jgit.util.FS;
import org.junit.Test;

@UseLocalDisk
@TestPlugin(
    name = "replication",
    sysModule = "com.googlesource.gerrit.plugins.replication.ReplicationModule")
public class ReplicationIT extends LightweightPluginDaemonTest {
  private static final Optional<String> ALL_PROJECTS = Optional.empty();
  private static final FluentLogger logger = FluentLogger.forEnclosingClass();
  private static final int TEST_REPLICATION_DELAY = 1;
  private static final int TEST_REPLICATION_RETRY = 1;
  private static final int TEST_PROJECT_CREATION_SECONDS = 10;
  private static final Duration TEST_TIMEOUT =
      Duration.ofSeconds((TEST_REPLICATION_DELAY + TEST_REPLICATION_RETRY * 60) + 1);

  private static final Duration TEST_NEW_PROJECT_TIMEOUT =
      Duration.ofSeconds(
          (TEST_REPLICATION_DELAY + TEST_REPLICATION_RETRY * 60) + TEST_PROJECT_CREATION_SECONDS);

  @Inject private SitePaths sitePaths;
  @Inject private ProjectOperations projectOperations;
  @Inject private DynamicSet<ProjectDeletedListener> deletedListeners;
  private Path pluginDataDir;
  private Path gitPath;
  private Path storagePath;
  private FileBasedConfig config;
  private ReplicationTasksStorage tasksStorage;

  @Override
  public void setUpTestPlugin() throws Exception {
    gitPath = sitePaths.site_path.resolve("git");

    config =
        new FileBasedConfig(sitePaths.etc_dir.resolve("replication.config").toFile(), FS.DETECTED);
    setReplicationDestination(
        "remote1",
        "suffix1",
        Optional.of("not-used-project")); // Simulates a full replication.config initialization
    config.save();

    super.setUpTestPlugin();

    pluginDataDir = plugin.getSysInjector().getInstance(Key.get(Path.class, PluginData.class));
    storagePath = pluginDataDir.resolve("ref-updates");
    tasksStorage = plugin.getSysInjector().getInstance(ReplicationTasksStorage.class);
    cleanupReplicationTasks();
  }

  @Test
  public void shouldReplicateNewProject() throws Exception {
    setReplicationDestination("foo", "replica", ALL_PROJECTS);
    reloadConfig();

    Project.NameKey sourceProject = createTestProject("foo");

    assertThat(listIncompleteTasks("refs/meta/config")).hasSize(1);

<<<<<<< HEAD
    waitUntil(() -> nonEmptyProjectExists(Project.nameKey(sourceProject + "replica.git")));
=======
    WaitUtil.waitUntil(
        () -> nonEmptyProjectExists(new Project.NameKey(sourceProject + "replica.git")),
        TEST_NEW_PROJECT_TIMEOUT);
>>>>>>> f199a250

    ProjectInfo replicaProject = gApi.projects().name(sourceProject + "replica").get();
    assertThat(replicaProject).isNotNull();
  }

  @Test
  public void shouldReplicateProjectDeletion() throws Exception {
    String projectNameDeleted = "project-deleted";
    Project.NameKey replicaProject = createTestProject(projectNameDeleted + "replica");
    setReplicationDestination("foo", "replica", ALL_PROJECTS);
    setProjectDeletionReplication("foo", true);
    reloadConfig();

    ProjectDeletedListener.Event event =
        new ProjectDeletedListener.Event() {
          @Override
          public String getProjectName() {
            return projectNameDeleted;
          }

          @Override
          public NotifyHandling getNotify() {
            return NotifyHandling.NONE;
          }
        };

    for (ProjectDeletedListener l : deletedListeners) {
      l.onProjectDeleted(event);
    }

    waitUntil(() -> !nonEmptyProjectExists(replicaProject));
  }

  @Test
  public void shouldReplicateNewChangeRef() throws Exception {
    Project.NameKey targetProject = createTestProject(project + "replica");

    setReplicationDestination("foo", "replica", ALL_PROJECTS);
    reloadConfig();

    Result pushResult = createChange();
    RevCommit sourceCommit = pushResult.getCommit();
    String sourceRef = pushResult.getPatchSet().refName();

    assertThat(listIncompleteTasks("refs/changes/\\d*/\\d*/\\d*")).hasSize(1);

    try (Repository repo = repoManager.openRepository(targetProject)) {
      waitUntil(() -> checkedGetRef(repo, sourceRef) != null);

      Ref targetBranchRef = getRef(repo, sourceRef);
      assertThat(targetBranchRef).isNotNull();
      assertThat(targetBranchRef.getObjectId()).isEqualTo(sourceCommit.getId());
    }
  }

  @Test
  public void shouldReplicateNewBranch() throws Exception {
    setReplicationDestination("foo", "replica", ALL_PROJECTS);
    reloadConfig();

    Project.NameKey targetProject = createTestProject(project + "replica");
    String newBranch = "refs/heads/mybranch";
    String master = "refs/heads/master";
    BranchInput input = new BranchInput();
    input.revision = master;
    gApi.projects().name(project.get()).branch(newBranch).create(input);

    assertThat(listIncompleteTasks("refs/heads/(mybranch|master)")).hasSize(2);

    try (Repository repo = repoManager.openRepository(targetProject);
        Repository sourceRepo = repoManager.openRepository(project)) {
      waitUntil(() -> checkedGetRef(repo, newBranch) != null);

      Ref masterRef = getRef(sourceRepo, master);
      Ref targetBranchRef = getRef(repo, newBranch);
      assertThat(targetBranchRef).isNotNull();
      assertThat(targetBranchRef.getObjectId()).isEqualTo(masterRef.getObjectId());
    }
  }

  @Test
  public void shouldReplicateNewBranchToTwoRemotes() throws Exception {
    Project.NameKey targetProject1 = createTestProject(project + "replica1");
    Project.NameKey targetProject2 = createTestProject(project + "replica2");

    setReplicationDestination("foo1", "replica1", ALL_PROJECTS);
    setReplicationDestination("foo2", "replica2", ALL_PROJECTS);
    reloadConfig();

    Result pushResult = createChange();
    RevCommit sourceCommit = pushResult.getCommit();
    String sourceRef = pushResult.getPatchSet().refName();

    assertThat(listIncompleteTasks("refs/changes/\\d*/\\d*/\\d*")).hasSize(2);

    try (Repository repo1 = repoManager.openRepository(targetProject1);
        Repository repo2 = repoManager.openRepository(targetProject2)) {
      waitUntil(
          () ->
              (checkedGetRef(repo1, sourceRef) != null && checkedGetRef(repo2, sourceRef) != null));

      Ref targetBranchRef1 = getRef(repo1, sourceRef);
      assertThat(targetBranchRef1).isNotNull();
      assertThat(targetBranchRef1.getObjectId()).isEqualTo(sourceCommit.getId());

      Ref targetBranchRef2 = getRef(repo2, sourceRef);
      assertThat(targetBranchRef2).isNotNull();
      assertThat(targetBranchRef2.getObjectId()).isEqualTo(sourceCommit.getId());
    }
  }

  @Test
  public void shouldCreateIndividualReplicationTasksForEveryRemoteUrlPair() throws Exception {
    List<String> replicaSuffixes = Arrays.asList("replica1", "replica2");
    createTestProject(project + "replica1");
    createTestProject(project + "replica2");

    setReplicationDestination("foo1", replicaSuffixes, ALL_PROJECTS);
    setReplicationDestination("foo2", replicaSuffixes, ALL_PROJECTS);
    config.setInt("remote", "foo1", "replicationDelay", TEST_REPLICATION_DELAY * 100);
    config.setInt("remote", "foo2", "replicationDelay", TEST_REPLICATION_DELAY * 100);
    reloadConfig();

    createChange();

    assertThat(listIncompleteTasks("refs/changes/\\d*/\\d*/\\d*")).hasSize(4);

    setReplicationDestination("foo1", replicaSuffixes, ALL_PROJECTS);
    setReplicationDestination("foo2", replicaSuffixes, ALL_PROJECTS);
  }

  @Test
  public void shouldCreateOneReplicationTaskWhenSchedulingRepoFullSync() throws Exception {
    createTestProject(project + "replica");

    setReplicationDestination("foo", "replica", ALL_PROJECTS);
    reloadConfig();

    plugin
        .getSysInjector()
        .getInstance(ReplicationQueue.class)
        .scheduleFullSync(project, null, new ReplicationState(NO_OP), true);

    assertThat(listIncompleteTasks(Pattern.quote(PushOne.ALL_REFS))).hasSize(1);
  }

  @Test
  public void shouldMatchTemplatedURL() throws Exception {
    createTestProject(project + "replica");

    setReplicationDestination("foo", "replica", ALL_PROJECTS);
    reloadConfig();

    String urlMatch = gitPath.resolve("${name}" + "replica" + ".git").toString();
    String expectedURI = gitPath.resolve(project + "replica" + ".git").toString();

    plugin
        .getSysInjector()
        .getInstance(ReplicationQueue.class)
        .scheduleFullSync(project, urlMatch, new ReplicationState(NO_OP), true);

    assertThat(listIncompleteTasks(Pattern.quote(PushOne.ALL_REFS))).hasSize(1);
    streamIncompleteTasks().forEach((task) -> assertThat(task.uri).isEqualTo(expectedURI));
  }

  @Test
  public void shouldMatchRealURL() throws Exception {
    createTestProject(project + "replica");

    setReplicationDestination("foo", "replica", ALL_PROJECTS);
    reloadConfig();

    String urlMatch = gitPath.resolve(project + "replica" + ".git").toString();
    String expectedURI = urlMatch;

    plugin
        .getSysInjector()
        .getInstance(ReplicationQueue.class)
        .scheduleFullSync(project, urlMatch, new ReplicationState(NO_OP), true);

    assertThat(listIncompleteTasks()).hasSize(1);
    streamIncompleteTasks().forEach((task) -> assertThat(task.uri).isEqualTo(expectedURI));
  }

  @Test
  public void shouldReplicateHeadUpdate() throws Exception {
    setReplicationDestination("foo", "replica", ALL_PROJECTS);
    reloadConfig();

    Project.NameKey targetProject = createTestProject(project + "replica");
    String newHead = "refs/heads/newhead";
    String master = "refs/heads/master";
    BranchInput input = new BranchInput();
    input.revision = master;
    gApi.projects().name(project.get()).branch(newHead).create(input);
    gApi.projects().name(project.get()).head(newHead);

    try (Repository repo = repoManager.openRepository(targetProject)) {
      waitUntil(() -> checkedGetRef(repo, newHead) != null);

      Ref targetProjectHead = getRef(repo, Constants.HEAD);
      assertThat(targetProjectHead).isNotNull();
      assertThat(targetProjectHead.getTarget().getName()).isEqualTo(newHead);
    }
  }

  @Test
  public void shouldReplicateBranchDeletionWhenMirror() throws Exception {
    replicateBranchDeletion(true);
  }

  @Test
  public void shouldNotReplicateBranchDeletionWhenNotMirror() throws Exception {
    replicateBranchDeletion(false);
  }

  private void replicateBranchDeletion(boolean mirror) throws Exception {
    setReplicationDestination("foo", "replica", ALL_PROJECTS, mirror);
    reloadConfig();

    Project.NameKey targetProject = createTestProject(project + "replica");
    String branchToDelete = "refs/heads/todelete";
    String master = "refs/heads/master";
    BranchInput input = new BranchInput();
    input.revision = master;
    gApi.projects().name(project.get()).branch(branchToDelete).create(input);

    assertThat(listIncompleteTasks("refs/heads/(todelete|master)")).hasSize(2);

    try (Repository repo = repoManager.openRepository(targetProject)) {
      waitUntil(() -> checkedGetRef(repo, branchToDelete) != null);
    }

    gApi.projects().name(project.get()).branch(branchToDelete).delete();

    assertThat(listIncompleteTasks(branchToDelete)).hasSize(1);

    try (Repository repo = repoManager.openRepository(targetProject)) {
      if (mirror) {
        waitUntil(() -> checkedGetRef(repo, branchToDelete) == null);
      }

      Ref targetBranchRef = getRef(repo, branchToDelete);
      if (mirror) {
        assertThat(targetBranchRef).isNull();
      } else {
        assertThat(targetBranchRef).isNotNull();
      }
    }
  }

  @Test
  public void shouldNotDrainTheQueueWhenReloading() throws Exception {
    // Setup repo to replicate
    Project.NameKey targetProject = createTestProject(project + "replica");
    String remoteName = "doNotDrainQueue";
    setReplicationDestination(remoteName, "replica", ALL_PROJECTS);

    Result pushResult = createChange();
    shutdownDestinations();

    pushResult.getCommit();
    String sourceRef = pushResult.getPatchSet().refName();

    assertThrows(
        InterruptedException.class,
        () -> {
          try (Repository repo = repoManager.openRepository(targetProject)) {
            waitUntil(() -> checkedGetRef(repo, sourceRef) != null);
          }
        });
  }

  @Test
  public void shouldDrainTheQueueWhenReloading() throws Exception {
    // Setup repo to replicate
    Project.NameKey targetProject = createTestProject(project + "replica");
    String remoteName = "drainQueue";
    setReplicationDestination(remoteName, "replica", ALL_PROJECTS);

    config.setInt("remote", remoteName, "drainQueueAttempts", 2);
    config.save();
    reloadConfig();

    Result pushResult = createChange();
    shutdownDestinations();

    RevCommit sourceCommit = pushResult.getCommit();
    String sourceRef = pushResult.getPatchSet().refName();

    try (Repository repo = repoManager.openRepository(targetProject)) {
      waitUntil(() -> checkedGetRef(repo, sourceRef) != null);
      Ref targetBranchRef = getRef(repo, sourceRef);
      assertThat(targetBranchRef).isNotNull();
      assertThat(targetBranchRef.getObjectId()).isEqualTo(sourceCommit.getId());
    }
  }

  @Test
  public void shouldNotDropEventsWhenStarting() throws Exception {
    Project.NameKey targetProject = createTestProject(project + "replica");

    setReplicationDestination("foo", "replica", ALL_PROJECTS);
    reloadConfig();

    replicationQueueStop();
    Result pushResult = createChange();
    replicationQueueStart();

    RevCommit sourceCommit = pushResult.getCommit();
    String sourceRef = pushResult.getPatchSet().refName();

    try (Repository repo = repoManager.openRepository(targetProject)) {
      waitUntil(() -> checkedGetRef(repo, sourceRef) != null);
      Ref targetBranchRef = getRef(repo, sourceRef);
      assertThat(targetBranchRef).isNotNull();
      assertThat(targetBranchRef.getObjectId()).isEqualTo(sourceCommit.getId());
    }
  }

  @Test
  public void shouldCleanupTasksAfterNewProjectReplication() throws Exception {
    setReplicationDestination("task_cleanup_project", "replica", ALL_PROJECTS);
    config.setInt("remote", "task_cleanup_project", "replicationRetry", 0);
    config.save();
    reloadConfig();
    assertThat(tasksStorage.listRunning()).hasSize(0);
    Project.NameKey sourceProject = createTestProject("task_cleanup_project");

    waitUntil(() -> nonEmptyProjectExists(Project.nameKey(sourceProject + "replica.git")));
    waitUntil(() -> tasksStorage.listRunning().size() == 0);
  }

  @Test
  public void shouldFirePendingOnlyToRemainingUris() throws Exception {
    String suffix1 = "replica1";
    String suffix2 = "replica2";
    Project.NameKey target1 = createTestProject(project + suffix1);
    Project.NameKey target2 = createTestProject(project + suffix2);
    String remote1 = "foo1";
    String remote2 = "foo2";
    setReplicationDestination(remote1, suffix1, ALL_PROJECTS, Integer.MAX_VALUE, false);
    setReplicationDestination(remote2, suffix2, ALL_PROJECTS, Integer.MAX_VALUE, false);
    reloadConfig();

    String changeRef = createChange().getPatchSet().refName();

    changeReplicationTasksForRemote(tasksStorage.listWaiting().stream(), changeRef, remote1)
        .forEach(
            (update) -> {
              try {
                UriUpdates uriUpdates = TestUriUpdates.create(update);
                tasksStorage.start(uriUpdates);
                tasksStorage.finish(uriUpdates);
              } catch (URISyntaxException e) {
              }
            });

    setReplicationDestination(remote1, suffix1, ALL_PROJECTS);
    setReplicationDestination(remote2, suffix2, ALL_PROJECTS);
    reloadConfig();

    assertThat(changeReplicationTasksForRemote(changeRef, remote2).count()).isEqualTo(1);
    assertThat(changeReplicationTasksForRemote(changeRef, remote1).count()).isEqualTo(0);

    assertThat(isPushCompleted(target2, changeRef, TEST_TIMEOUT)).isEqualTo(true);
    assertThat(isPushCompleted(target1, changeRef, TEST_TIMEOUT)).isEqualTo(false);
  }

  public boolean isPushCompleted(Project.NameKey project, String ref, Duration timeOut) {
    try (Repository repo = repoManager.openRepository(project)) {
      WaitUtil.waitUntil(() -> checkedGetRef(repo, ref) != null, timeOut);
      return true;
    } catch (InterruptedException e) {
      return false;
    } catch (Exception e) {
      throw new RuntimeException("Cannot open repo for project" + project, e);
    }
  }

  private Ref getRef(Repository repo, String branchName) throws IOException {
    return repo.getRefDatabase().exactRef(branchName);
  }

  private Ref checkedGetRef(Repository repo, String branchName) {
    try {
      return repo.getRefDatabase().exactRef(branchName);
    } catch (Exception e) {
      logger.atSevere().withCause(e).log("failed to get ref %s in repo %s", branchName, repo);
      return null;
    }
  }

  private void setReplicationDestination(
      String remoteName, String replicaSuffix, Optional<String> project) throws IOException {
    setReplicationDestination(
        remoteName, Arrays.asList(replicaSuffix), project, TEST_REPLICATION_DELAY, false);
  }

  private void setReplicationDestination(
      String remoteName, String replicaSuffix, Optional<String> project, boolean mirror)
      throws IOException {
    setReplicationDestination(
        remoteName, Arrays.asList(replicaSuffix), project, TEST_REPLICATION_DELAY, mirror);
  }

  private void setReplicationDestination(
      String remoteName,
      String replicaSuffix,
      Optional<String> project,
      int replicationDelay,
      boolean mirror)
      throws IOException {
    setReplicationDestination(
        remoteName, Arrays.asList(replicaSuffix), project, replicationDelay, mirror);
  }

  private void setReplicationDestination(
      String remoteName, List<String> replicaSuffixes, Optional<String> project)
      throws IOException {
    setReplicationDestination(remoteName, replicaSuffixes, project, TEST_REPLICATION_DELAY, false);
  }

  private void setReplicationDestination(
      String remoteName,
      List<String> replicaSuffixes,
      Optional<String> project,
      int replicationDelay,
      boolean mirror)
      throws IOException {
    List<String> replicaUrls =
        replicaSuffixes.stream()
            .map(suffix -> gitPath.resolve("${name}" + suffix + ".git").toString())
            .collect(toList());
    config.setStringList("remote", remoteName, "url", replicaUrls);
    config.setInt("remote", remoteName, "replicationDelay", replicationDelay);
    config.setInt("remote", remoteName, "replicationRetry", TEST_REPLICATION_RETRY);
    config.setBoolean("remote", remoteName, "mirror", mirror);
    project.ifPresent(prj -> config.setString("remote", remoteName, "projects", prj));
    config.setBoolean("gerrit", null, "autoReload", true);
    config.save();
  }

  private void setProjectDeletionReplication(String remoteName, boolean replicateProjectDeletion)
      throws IOException {
    config.setBoolean("remote", remoteName, "replicateProjectDeletions", replicateProjectDeletion);
    config.save();
  }

  private void waitUntil(Supplier<Boolean> waitCondition) throws InterruptedException {
    WaitUtil.waitUntil(waitCondition, TEST_TIMEOUT);
  }

  private void reloadConfig() {
    getAutoReloadConfigDecoratorInstance().reload();
  }

  private void shutdownDestinations() {
    getInstance(DestinationsCollection.class).shutdown();
  }

  private void replicationQueueStart() {
    getReplicationQueueInstance().start();
  }

  private void replicationQueueStop() {
    getReplicationQueueInstance().stop();
  }

  private AutoReloadConfigDecorator getAutoReloadConfigDecoratorInstance() {
    return getInstance(AutoReloadConfigDecorator.class);
  }

  private ReplicationQueue getReplicationQueueInstance() {
    return getInstance(ReplicationQueue.class);
  }

  private <T> T getInstance(Class<T> classObj) {
    return plugin.getSysInjector().getInstance(classObj);
  }

  private Stream<ReplicateRefUpdate> changeReplicationTasksForRemote(
      String changeRef, String remote) {
    return changeReplicationTasksForRemote(streamIncompleteTasks(), changeRef, remote);
  }

  private Stream<ReplicateRefUpdate> changeReplicationTasksForRemote(
      Stream<ReplicateRefUpdate> updates, String changeRef, String remote) {
    return updates
        .filter(task -> changeRef.equals(task.ref))
        .filter(task -> remote.equals(task.remote));
  }

  private Project.NameKey createTestProject(String name) throws Exception {
    return projectOperations.newProject().name(name).create();
  }

  private List<ReplicateRefUpdate> listIncompleteTasks(String refRegex) {
    Pattern refmaskPattern = Pattern.compile(refRegex);
    return streamIncompleteTasks()
        .filter(task -> refmaskPattern.matcher(task.ref).matches())
        .collect(toList());
  }

  private List<ReplicateRefUpdate> listIncompleteTasks() {
    return streamIncompleteTasks().collect(toList());
  }

  @SuppressWarnings(
      "SynchronizeOnNonFinalField") // tasksStorage is non-final but only set in setUpTestPlugin()
  private Stream<ReplicateRefUpdate> streamIncompleteTasks() {
    synchronized (tasksStorage) {
      return Stream.concat(
          tasksStorage.listWaiting().stream(), tasksStorage.listRunning().stream());
    }
  }

  public void cleanupReplicationTasks() throws IOException {
    cleanupReplicationTasks(storagePath);
  }

  private void cleanupReplicationTasks(Path basePath) throws IOException {
    try (DirectoryStream<Path> files = Files.newDirectoryStream(basePath)) {
      for (Path path : files) {
        if (Files.isDirectory(path)) {
          cleanupReplicationTasks(path);
        } else {
          path.toFile().delete();
        }
      }
    }
  }

  private boolean nonEmptyProjectExists(Project.NameKey name) {
    try (Repository r = repoManager.openRepository(name)) {
      return !r.getAllRefsByPeeledObjectId().isEmpty();
    } catch (Exception e) {
      return false;
    }
  }
}<|MERGE_RESOLUTION|>--- conflicted
+++ resolved
@@ -111,13 +111,9 @@
 
     assertThat(listIncompleteTasks("refs/meta/config")).hasSize(1);
 
-<<<<<<< HEAD
-    waitUntil(() -> nonEmptyProjectExists(Project.nameKey(sourceProject + "replica.git")));
-=======
     WaitUtil.waitUntil(
-        () -> nonEmptyProjectExists(new Project.NameKey(sourceProject + "replica.git")),
+        () -> nonEmptyProjectExists(Project.nameKey(sourceProject + "replica.git")),
         TEST_NEW_PROJECT_TIMEOUT);
->>>>>>> f199a250
 
     ProjectInfo replicaProject = gApi.projects().name(sourceProject + "replica").get();
     assertThat(replicaProject).isNotNull();
@@ -549,7 +545,8 @@
       boolean mirror)
       throws IOException {
     List<String> replicaUrls =
-        replicaSuffixes.stream()
+        replicaSuffixes
+            .stream()
             .map(suffix -> gitPath.resolve("${name}" + suffix + ".git").toString())
             .collect(toList());
     config.setStringList("remote", remoteName, "url", replicaUrls);
