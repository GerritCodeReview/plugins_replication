// Copyright (C) 2019 The Android Open Source Project
//
// Licensed under the Apache License, Version 2.0 (the "License");
// you may not use this file except in compliance with the License.
// You may obtain a copy of the License at
//
// http://www.apache.org/licenses/LICENSE-2.0
//
// Unless required by applicable law or agreed to in writing, software
// distributed under the License is distributed on an "AS IS" BASIS,
// WITHOUT WARRANTIES OR CONDITIONS OF ANY KIND, either express or implied.
// See the License for the specific language governing permissions and
// limitations under the License.

package com.googlesource.gerrit.plugins.replication;

import static com.google.common.truth.Truth.assertThat;
import static com.google.gerrit.testing.GerritJUnit.assertThrows;
import static com.googlesource.gerrit.plugins.replication.PushResultProcessing.NO_OP;

import com.google.gerrit.acceptance.PushOneCommit.Result;
import com.google.gerrit.acceptance.TestPlugin;
import com.google.gerrit.acceptance.UseLocalDisk;
import com.google.gerrit.entities.Project;
import com.google.gerrit.extensions.api.changes.NotifyHandling;
import com.google.gerrit.extensions.api.projects.BranchInput;
import com.google.gerrit.extensions.common.ProjectInfo;
import com.google.gerrit.extensions.events.ProjectDeletedListener;
import com.google.gerrit.extensions.registration.DynamicSet;
import com.google.inject.Inject;
import java.io.IOException;
import java.time.Duration;
import java.util.Optional;
import java.util.function.Supplier;
<<<<<<< HEAD
import java.util.regex.Pattern;
import java.util.stream.Collectors;
import java.util.stream.Stream;
=======
>>>>>>> 670d1216
import org.eclipse.jgit.lib.Constants;
import org.eclipse.jgit.lib.ObjectId;
import org.eclipse.jgit.lib.Ref;
import org.eclipse.jgit.lib.RefUpdate;
import org.eclipse.jgit.lib.Repository;
import org.eclipse.jgit.revwalk.RevCommit;
import org.eclipse.jgit.revwalk.RevWalk;
import org.junit.Test;

@UseLocalDisk
@TestPlugin(
    name = "replication",
    sysModule = "com.googlesource.gerrit.plugins.replication.ReplicationModule")
public class ReplicationIT extends ReplicationDaemon {
  private static final int TEST_REPLICATION_DELAY = 1;
  private static final int TEST_REPLICATION_RETRY = 1;
  private static final Duration TEST_TIMEOUT =
      Duration.ofSeconds((TEST_REPLICATION_DELAY + TEST_REPLICATION_RETRY * 60) + 1);

  @Inject private DynamicSet<ProjectDeletedListener> deletedListeners;

  @Override
  public void setUpTestPlugin() throws Exception {
    initConfig();
    setReplicationDestination(
        "remote1",
        "suffix1",
        Optional.of("not-used-project")); // Simulates a full replication.config initialization
    super.setUpTestPlugin();
  }

  @Test
  public void shouldReplicateNewProject() throws Exception {
    setReplicationDestination("foo", "replica", ALL_PROJECTS);
    reloadConfig();

    Project.NameKey sourceProject = createTestProject("foo");

    WaitUtil.waitUntil(
        () -> nonEmptyProjectExists(Project.nameKey(sourceProject + "replica.git")),
        TEST_NEW_PROJECT_TIMEOUT);

    ProjectInfo replicaProject = gApi.projects().name(sourceProject + "replica").get();
    assertThat(replicaProject).isNotNull();
  }

  @Test
  public void shouldReplicateProjectDeletion() throws Exception {
    String projectNameDeleted = "project-deleted";
    Project.NameKey replicaProject = createTestProject(projectNameDeleted + "replica");
    setReplicationDestination("foo", "replica", ALL_PROJECTS);
    setProjectDeletionReplication("foo", true);
    reloadConfig();

    ProjectDeletedListener.Event event =
        new ProjectDeletedListener.Event() {
          @Override
          public String getProjectName() {
            return projectNameDeleted;
          }

          @Override
          public NotifyHandling getNotify() {
            return NotifyHandling.NONE;
          }
        };

    for (ProjectDeletedListener l : deletedListeners) {
      l.onProjectDeleted(event);
    }

    waitUntil(() -> !nonEmptyProjectExists(replicaProject));
  }

  @Test
  public void shouldReplicateNewChangeRef() throws Exception {
    Project.NameKey targetProject = createTestProject(project + "replica");

    setReplicationDestination("foo", "replica", ALL_PROJECTS);
    reloadConfig();

    Result pushResult = createChange();
    RevCommit sourceCommit = pushResult.getCommit();
    String sourceRef = pushResult.getPatchSet().refName();

    try (Repository repo = repoManager.openRepository(targetProject)) {
      waitUntil(() -> checkedGetRef(repo, sourceRef) != null);

      Ref targetBranchRef = getRef(repo, sourceRef);
      assertThat(targetBranchRef).isNotNull();
      assertThat(targetBranchRef.getObjectId()).isEqualTo(sourceCommit.getId());
    }
  }

  @Test
  public void shouldReplicateNewBranch() throws Exception {
    setReplicationDestination("foo", "replica", ALL_PROJECTS);
    reloadConfig();

    Project.NameKey targetProject = createTestProject(project + "replica");
    String newBranch = "refs/heads/mybranch";
    String master = "refs/heads/master";
    BranchInput input = new BranchInput();
    input.revision = master;
    gApi.projects().name(project.get()).branch(newBranch).create(input);

    try (Repository repo = repoManager.openRepository(targetProject);
        Repository sourceRepo = repoManager.openRepository(project)) {
      waitUntil(() -> checkedGetRef(repo, newBranch) != null);

      Ref masterRef = getRef(sourceRepo, master);
      Ref targetBranchRef = getRef(repo, newBranch);
      assertThat(targetBranchRef).isNotNull();
      assertThat(targetBranchRef.getObjectId()).isEqualTo(masterRef.getObjectId());
    }
  }

  @Test
  public void shouldReplicateNewBranchToTwoRemotes() throws Exception {
    Project.NameKey targetProject1 = createTestProject(project + "replica1");
    Project.NameKey targetProject2 = createTestProject(project + "replica2");

    setReplicationDestination("foo1", "replica1", ALL_PROJECTS);
    setReplicationDestination("foo2", "replica2", ALL_PROJECTS);
    reloadConfig();

    Result pushResult = createChange();
    RevCommit sourceCommit = pushResult.getCommit();
    String sourceRef = pushResult.getPatchSet().refName();

    try (Repository repo1 = repoManager.openRepository(targetProject1);
        Repository repo2 = repoManager.openRepository(targetProject2)) {
      waitUntil(
          () ->
              (checkedGetRef(repo1, sourceRef) != null && checkedGetRef(repo2, sourceRef) != null));

      Ref targetBranchRef1 = getRef(repo1, sourceRef);
      assertThat(targetBranchRef1).isNotNull();
      assertThat(targetBranchRef1.getObjectId()).isEqualTo(sourceCommit.getId());

      Ref targetBranchRef2 = getRef(repo2, sourceRef);
      assertThat(targetBranchRef2).isNotNull();
      assertThat(targetBranchRef2.getObjectId()).isEqualTo(sourceCommit.getId());
    }
  }

  @Test
  public void shouldMatchTemplatedURL() throws Exception {
    Project.NameKey targetProject = createTestProject(project + "replica");

    setReplicationDestination("foo", "replica", ALL_PROJECTS);
    reloadConfig();

    String newRef = "refs/heads/newForTest";
    ObjectId newRefTip = createNewBranchWithoutPush("refs/heads/master", newRef);

    String urlMatch = gitPath.resolve("${name}" + "replica" + ".git").toString();

    plugin
        .getSysInjector()
        .getInstance(ReplicationQueue.class)
        .scheduleFullSync(project, urlMatch, new ReplicationState(NO_OP), true);

<<<<<<< HEAD
    assertThat(listIncompleteTasks(Pattern.quote(PushOne.ALL_REFS))).hasSize(1);
    streamIncompleteTasks().forEach((task) -> assertThat(task.uri()).isEqualTo(expectedURI));
=======
    try (Repository repo = repoManager.openRepository(targetProject)) {
      waitUntil(() -> checkedGetRef(repo, newRef) != null);

      Ref targetBranchRef = getRef(repo, newRef);
      assertThat(targetBranchRef).isNotNull();
      assertThat(targetBranchRef.getObjectId()).isEqualTo(newRefTip);
    }
>>>>>>> 670d1216
  }

  @Test
  public void shouldMatchRealURL() throws Exception {
    Project.NameKey targetProject = createTestProject(project + "replica");

    setReplicationDestination("foo", "replica", ALL_PROJECTS);
    reloadConfig();

    String newRef = "refs/heads/newForTest";
    ObjectId newRefTip = createNewBranchWithoutPush("refs/heads/master", newRef);

    String urlMatch = gitPath.resolve(project + "replica" + ".git").toString();

    plugin
        .getSysInjector()
        .getInstance(ReplicationQueue.class)
        .scheduleFullSync(project, urlMatch, new ReplicationState(NO_OP), true);

<<<<<<< HEAD
    assertThat(listIncompleteTasks()).hasSize(1);
    streamIncompleteTasks().forEach((task) -> assertThat(task.uri()).isEqualTo(expectedURI));
=======
    try (Repository repo = repoManager.openRepository(targetProject)) {
      waitUntil(() -> checkedGetRef(repo, newRef) != null);

      Ref targetBranchRef = getRef(repo, newRef);
      assertThat(targetBranchRef).isNotNull();
      assertThat(targetBranchRef.getObjectId()).isEqualTo(newRefTip);
    }
>>>>>>> 670d1216
  }

  @Test
  public void shouldReplicateHeadUpdate() throws Exception {
    setReplicationDestination("foo", "replica", ALL_PROJECTS);
    reloadConfig();

    Project.NameKey targetProject = createTestProject(project + "replica");
    String newHead = "refs/heads/newhead";
    String master = "refs/heads/master";
    BranchInput input = new BranchInput();
    input.revision = master;
    gApi.projects().name(project.get()).branch(newHead).create(input);
    gApi.projects().name(project.get()).head(newHead);

    try (Repository repo = repoManager.openRepository(targetProject)) {
      waitUntil(() -> checkedGetRef(repo, newHead) != null);

      Ref targetProjectHead = getRef(repo, Constants.HEAD);
      assertThat(targetProjectHead).isNotNull();
      assertThat(targetProjectHead.getTarget().getName()).isEqualTo(newHead);
    }
  }

  @Test
  public void shouldReplicateBranchDeletionWhenMirror() throws Exception {
    replicateBranchDeletion(true);
  }

  @Test
  public void shouldNotReplicateBranchDeletionWhenNotMirror() throws Exception {
    replicateBranchDeletion(false);
  }

  private void replicateBranchDeletion(boolean mirror) throws Exception {
    setReplicationDestination("foo", "replica", ALL_PROJECTS, mirror);
    reloadConfig();

    Project.NameKey targetProject = createTestProject(project + "replica");
    String branchToDelete = "refs/heads/todelete";
    String master = "refs/heads/master";
    BranchInput input = new BranchInput();
    input.revision = master;
    gApi.projects().name(project.get()).branch(branchToDelete).create(input);

    try (Repository repo = repoManager.openRepository(targetProject)) {
      waitUntil(() -> checkedGetRef(repo, branchToDelete) != null);
    }

    gApi.projects().name(project.get()).branch(branchToDelete).delete();

    try (Repository repo = repoManager.openRepository(targetProject)) {
      if (mirror) {
        waitUntil(() -> checkedGetRef(repo, branchToDelete) == null);
      }

      Ref targetBranchRef = getRef(repo, branchToDelete);
      if (mirror) {
        assertThat(targetBranchRef).isNull();
      } else {
        assertThat(targetBranchRef).isNotNull();
      }
    }
  }

  @Test
  public void shouldNotDrainTheQueueWhenReloading() throws Exception {
    // Setup repo to replicate
    Project.NameKey targetProject = createTestProject(project + "replica");
    String remoteName = "doNotDrainQueue";
    setReplicationDestination(remoteName, "replica", ALL_PROJECTS);

    Result pushResult = createChange();
    shutdownDestinations();

    pushResult.getCommit();
    String sourceRef = pushResult.getPatchSet().refName();

    assertThrows(
        InterruptedException.class,
        () -> {
          try (Repository repo = repoManager.openRepository(targetProject)) {
            waitUntil(() -> checkedGetRef(repo, sourceRef) != null);
          }
        });
  }

  @Test
  public void shouldDrainTheQueueWhenReloading() throws Exception {
    // Setup repo to replicate
    Project.NameKey targetProject = createTestProject(project + "replica");
    String remoteName = "drainQueue";
    setReplicationDestination(remoteName, "replica", ALL_PROJECTS);

    config.setInt("remote", remoteName, "drainQueueAttempts", 2);
    config.save();
    reloadConfig();

    Result pushResult = createChange();
    shutdownDestinations();

    RevCommit sourceCommit = pushResult.getCommit();
    String sourceRef = pushResult.getPatchSet().refName();

    try (Repository repo = repoManager.openRepository(targetProject)) {
      waitUntil(() -> checkedGetRef(repo, sourceRef) != null);
      Ref targetBranchRef = getRef(repo, sourceRef);
      assertThat(targetBranchRef).isNotNull();
      assertThat(targetBranchRef.getObjectId()).isEqualTo(sourceCommit.getId());
    }
  }

  @Test
  public void shouldNotDropEventsWhenStarting() throws Exception {
    Project.NameKey targetProject = createTestProject(project + "replica");

    setReplicationDestination("foo", "replica", ALL_PROJECTS);
    reloadConfig();

    replicationQueueStop();
    Result pushResult = createChange();
    replicationQueueStart();

    RevCommit sourceCommit = pushResult.getCommit();
    String sourceRef = pushResult.getPatchSet().refName();

    try (Repository repo = repoManager.openRepository(targetProject)) {
      waitUntil(() -> checkedGetRef(repo, sourceRef) != null);
      Ref targetBranchRef = getRef(repo, sourceRef);
      assertThat(targetBranchRef).isNotNull();
      assertThat(targetBranchRef.getObjectId()).isEqualTo(sourceCommit.getId());
    }
  }

<<<<<<< HEAD
  @Test
  public void shouldCleanupTasksAfterNewProjectReplication() throws Exception {
    setReplicationDestination("task_cleanup_project", "replica", ALL_PROJECTS);
    config.setInt("remote", "task_cleanup_project", "replicationRetry", 0);
    config.save();
    reloadConfig();
    assertThat(listRunning()).hasSize(0);
    Project.NameKey sourceProject = createTestProject("task_cleanup_project");

    waitUntil(() -> nonEmptyProjectExists(Project.nameKey(sourceProject + "replica.git")));
    waitUntil(() -> listRunning().size() == 0);
  }

  @Test
  public void shouldCleanupBothTasksAndLocksAfterNewProjectReplication() throws Exception {
    setReplicationDestination("task_cleanup_locks_project", "replica", ALL_PROJECTS);
    config.setInt("remote", "task_cleanup_locks_project", "replicationRetry", 0);
    config.save();
    reloadConfig();
    assertThat(listRunning()).hasSize(0);
    Project.NameKey sourceProject = createTestProject("task_cleanup_locks_project");

    waitUntil(() -> nonEmptyProjectExists(Project.nameKey(sourceProject + "replica.git")));
    waitUntil(() -> isTaskCleanedUp());
  }

  @Test
  public void shouldCleanupBothTasksAndLocksAfterReplicationCancelledAfterMaxRetries()
      throws Exception {
    String projectName = "task_cleanup_locks_project_cancelled";
    String remoteDestination = "http://invalidurl:9090/";
    URIish urish = new URIish(remoteDestination + projectName + ".git");

    setReplicationDestination(projectName, "replica", Optional.of(projectName));
    // replace correct urls with invalid one to trigger retry
    config.setString("remote", projectName, "url", remoteDestination + "${name}.git");
    config.setInt("remote", projectName, "replicationMaxRetries", TEST_REPLICATION_MAX_RETRIES);
    config.save();
    reloadConfig();
    Destination destination =
        destinationCollection.getAll(FilterType.ALL).stream()
            .filter(dest -> dest.getProjects().contains(projectName))
            .findFirst()
            .get();

    waitUntil(() -> listRunning().size() == 0);

    createTestProject(projectName);

    waitUntil(() -> isTaskRescheduled(destination.getQueueInfo(), urish));
    // replicationRetry is set to 1 minute which is the minimum value. That's why
    // should be safe to get the pushOne object from pending because it should be
    // here for one minute
    PushOne pushOp = destination.getQueueInfo().pending.get(urish);

    WaitUtil.waitUntil(() -> pushOp.wasCanceled(), MAX_RETRY_WITH_TOLERANCE_TIMEOUT);
    waitUntil(() -> isTaskCleanedUp());
  }

  private boolean isTaskRescheduled(QueueInfo queue, URIish uri) {
    PushOne pushOne = queue.pending.get(uri);
    return pushOne == null ? false : pushOne.isRetrying();
  }

  @Test
  public void shouldFirePendingOnlyToRemainingUris() throws Exception {
    String suffix1 = "replica1";
    String suffix2 = "replica2";
    Project.NameKey target1 = createTestProject(project + suffix1);
    Project.NameKey target2 = createTestProject(project + suffix2);
    String remote1 = "foo1";
    String remote2 = "foo2";
    setReplicationDestination(remote1, suffix1, ALL_PROJECTS, Integer.MAX_VALUE, false);
    setReplicationDestination(remote2, suffix2, ALL_PROJECTS, Integer.MAX_VALUE, false);
    reloadConfig();

    String changeRef = createChange().getPatchSet().refName();

    changeReplicationTasksForRemote(tasksStorage.streamWaiting(), changeRef, remote1)
        .forEach(
            (update) -> {
              try {
                UriUpdates uriUpdates = TestUriUpdates.create(update);
                tasksStorage.start(uriUpdates);
                tasksStorage.finish(uriUpdates);
              } catch (URISyntaxException e) {
              }
            });

    setReplicationDestination(remote1, suffix1, ALL_PROJECTS);
    setReplicationDestination(remote2, suffix2, ALL_PROJECTS);
    reloadConfig();

    assertThat(changeReplicationTasksForRemote(changeRef, remote2).count()).isEqualTo(1);
    assertThat(changeReplicationTasksForRemote(changeRef, remote1).count()).isEqualTo(0);

    assertThat(isPushCompleted(target2, changeRef, TEST_TIMEOUT)).isEqualTo(true);
    assertThat(isPushCompleted(target1, changeRef, TEST_TIMEOUT)).isEqualTo(false);
  }

  public boolean isPushCompleted(Project.NameKey project, String ref, Duration timeOut) {
    try (Repository repo = repoManager.openRepository(project)) {
      WaitUtil.waitUntil(() -> checkedGetRef(repo, ref) != null, timeOut);
      return true;
    } catch (InterruptedException e) {
      return false;
    } catch (Exception e) {
      throw new RuntimeException("Cannot open repo for project" + project, e);
    }
  }

  private Ref getRef(Repository repo, String branchName) throws IOException {
    return repo.getRefDatabase().exactRef(branchName);
  }

  private Ref checkedGetRef(Repository repo, String branchName) {
    try {
      return repo.getRefDatabase().exactRef(branchName);
    } catch (Exception e) {
      logger.atSevere().withCause(e).log("failed to get ref %s in repo %s", branchName, repo);
      return null;
    }
  }

  private void setReplicationDestination(
      String remoteName, String replicaSuffix, Optional<String> project) throws IOException {
    setReplicationDestination(
        remoteName, Arrays.asList(replicaSuffix), project, TEST_REPLICATION_DELAY, false);
  }

  private void setReplicationDestination(
      String remoteName, String replicaSuffix, Optional<String> project, boolean mirror)
      throws IOException {
    setReplicationDestination(
        remoteName, Arrays.asList(replicaSuffix), project, TEST_REPLICATION_DELAY, mirror);
  }

  private void setReplicationDestination(
      String remoteName,
      String replicaSuffix,
      Optional<String> project,
      int replicationDelay,
      boolean mirror)
      throws IOException {
    setReplicationDestination(
        remoteName, Arrays.asList(replicaSuffix), project, replicationDelay, mirror);
  }

  private FileBasedConfig setReplicationDestination(
      String remoteName, List<String> replicaSuffixes, Optional<String> project)
      throws IOException {
    return setReplicationDestination(
        remoteName, replicaSuffixes, project, TEST_REPLICATION_DELAY, false);
  }

  private FileBasedConfig setReplicationDestination(
      String remoteName,
      List<String> replicaSuffixes,
      Optional<String> project,
      int replicationDelay,
      boolean mirror)
      throws IOException {
    List<String> replicaUrls =
        replicaSuffixes.stream()
            .map(suffix -> gitPath.resolve("${name}" + suffix + ".git").toString())
            .collect(toList());
    config.setStringList("remote", remoteName, "url", replicaUrls);
    config.setInt("remote", remoteName, "replicationDelay", replicationDelay);
    config.setInt("remote", remoteName, "replicationRetry", TEST_REPLICATION_RETRY);
    config.setBoolean("remote", remoteName, "mirror", mirror);
    project.ifPresent(prj -> config.setString("remote", remoteName, "projects", prj));
    config.setBoolean("gerrit", null, "autoReload", true);
    config.save();
    return config;
  }

=======
>>>>>>> 670d1216
  private void setProjectDeletionReplication(String remoteName, boolean replicateProjectDeletion)
      throws IOException {
    config.setBoolean("remote", remoteName, "replicateProjectDeletions", replicateProjectDeletion);
    config.save();
  }

  private void waitUntil(Supplier<Boolean> waitCondition) throws InterruptedException {
    WaitUtil.waitUntil(waitCondition, TEST_TIMEOUT);
  }

  private void shutdownDestinations() {
    getInstance(DestinationsCollection.class).shutdown();
  }

  private void replicationQueueStart() {
    getReplicationQueueInstance().start();
  }

  private void replicationQueueStop() {
    getReplicationQueueInstance().stop();
  }

  private ReplicationQueue getReplicationQueueInstance() {
    return getInstance(ReplicationQueue.class);
  }

<<<<<<< HEAD
  private <T> T getInstance(Class<T> classObj) {
    return plugin.getSysInjector().getInstance(classObj);
  }

  private Stream<ReplicateRefUpdate> changeReplicationTasksForRemote(
      String changeRef, String remote) {
    return changeReplicationTasksForRemote(streamIncompleteTasks(), changeRef, remote);
  }

  private Stream<ReplicateRefUpdate> changeReplicationTasksForRemote(
      Stream<ReplicateRefUpdate> updates, String changeRef, String remote) {
    return updates
        .filter(task -> changeRef.equals(task.ref()))
        .filter(task -> remote.equals(task.remote()));
  }

  private Project.NameKey createTestProject(String name) throws Exception {
    return projectOperations.newProject().name(name).create();
  }

  public List<ReplicateRefUpdate> listRunning() {
    return tasksStorage.streamRunning().collect(Collectors.toList());
  }

  @SuppressWarnings(
      "SynchronizeOnNonFinalField") // tasksStorage is non-final but only set in setUpTestPlugin()
  private List<ReplicateRefUpdate> listIncompleteTasks(String refRegex) {
    Pattern refmaskPattern = Pattern.compile(refRegex);
    synchronized (tasksStorage) {
      return streamIncompleteTasks()
          .filter(task -> refmaskPattern.matcher(task.ref()).matches())
          .collect(toList());
    }
  }

  @SuppressWarnings(
      "SynchronizeOnNonFinalField") // tasksStorage is non-final but only set in setUpTestPlugin()
  private List<ReplicateRefUpdate> listIncompleteTasks() {
    synchronized (tasksStorage) {
      return streamIncompleteTasks().collect(toList());
    }
  }

  private Stream<ReplicateRefUpdate> streamIncompleteTasks() {
    return Stream.concat(tasksStorage.streamWaiting(), tasksStorage.streamRunning());
  }

  public void cleanupReplicationTasks() throws IOException {
    cleanupReplicationTasks(storagePath);
  }

  private void cleanupReplicationTasks(Path basePath) throws IOException {
    try (DirectoryStream<Path> files = Files.newDirectoryStream(basePath)) {
      for (Path path : files) {
        if (Files.isDirectory(path)) {
          cleanupReplicationTasks(path);
        } else {
          path.toFile().delete();
        }
=======
  private ObjectId createNewBranchWithoutPush(String fromBranch, String newBranch)
      throws Exception {
    try (Repository repo = repoManager.openRepository(project);
        RevWalk walk = new RevWalk(repo)) {
      Ref ref = repo.exactRef(fromBranch);
      RevCommit tip = null;
      if (ref != null) {
        tip = walk.parseCommit(ref.getObjectId());
>>>>>>> 670d1216
      }
      RefUpdate update = repo.updateRef(newBranch);
      update.setNewObjectId(tip);
      update.update(walk);
      return update.getNewObjectId();
    }
  }
}<|MERGE_RESOLUTION|>--- conflicted
+++ resolved
@@ -32,12 +32,6 @@
 import java.time.Duration;
 import java.util.Optional;
 import java.util.function.Supplier;
-<<<<<<< HEAD
-import java.util.regex.Pattern;
-import java.util.stream.Collectors;
-import java.util.stream.Stream;
-=======
->>>>>>> 670d1216
 import org.eclipse.jgit.lib.Constants;
 import org.eclipse.jgit.lib.ObjectId;
 import org.eclipse.jgit.lib.Ref;
@@ -201,10 +195,6 @@
         .getInstance(ReplicationQueue.class)
         .scheduleFullSync(project, urlMatch, new ReplicationState(NO_OP), true);
 
-<<<<<<< HEAD
-    assertThat(listIncompleteTasks(Pattern.quote(PushOne.ALL_REFS))).hasSize(1);
-    streamIncompleteTasks().forEach((task) -> assertThat(task.uri()).isEqualTo(expectedURI));
-=======
     try (Repository repo = repoManager.openRepository(targetProject)) {
       waitUntil(() -> checkedGetRef(repo, newRef) != null);
 
@@ -212,7 +202,6 @@
       assertThat(targetBranchRef).isNotNull();
       assertThat(targetBranchRef.getObjectId()).isEqualTo(newRefTip);
     }
->>>>>>> 670d1216
   }
 
   @Test
@@ -232,10 +221,6 @@
         .getInstance(ReplicationQueue.class)
         .scheduleFullSync(project, urlMatch, new ReplicationState(NO_OP), true);
 
-<<<<<<< HEAD
-    assertThat(listIncompleteTasks()).hasSize(1);
-    streamIncompleteTasks().forEach((task) -> assertThat(task.uri()).isEqualTo(expectedURI));
-=======
     try (Repository repo = repoManager.openRepository(targetProject)) {
       waitUntil(() -> checkedGetRef(repo, newRef) != null);
 
@@ -243,7 +228,6 @@
       assertThat(targetBranchRef).isNotNull();
       assertThat(targetBranchRef.getObjectId()).isEqualTo(newRefTip);
     }
->>>>>>> 670d1216
   }
 
   @Test
@@ -378,185 +362,6 @@
     }
   }
 
-<<<<<<< HEAD
-  @Test
-  public void shouldCleanupTasksAfterNewProjectReplication() throws Exception {
-    setReplicationDestination("task_cleanup_project", "replica", ALL_PROJECTS);
-    config.setInt("remote", "task_cleanup_project", "replicationRetry", 0);
-    config.save();
-    reloadConfig();
-    assertThat(listRunning()).hasSize(0);
-    Project.NameKey sourceProject = createTestProject("task_cleanup_project");
-
-    waitUntil(() -> nonEmptyProjectExists(Project.nameKey(sourceProject + "replica.git")));
-    waitUntil(() -> listRunning().size() == 0);
-  }
-
-  @Test
-  public void shouldCleanupBothTasksAndLocksAfterNewProjectReplication() throws Exception {
-    setReplicationDestination("task_cleanup_locks_project", "replica", ALL_PROJECTS);
-    config.setInt("remote", "task_cleanup_locks_project", "replicationRetry", 0);
-    config.save();
-    reloadConfig();
-    assertThat(listRunning()).hasSize(0);
-    Project.NameKey sourceProject = createTestProject("task_cleanup_locks_project");
-
-    waitUntil(() -> nonEmptyProjectExists(Project.nameKey(sourceProject + "replica.git")));
-    waitUntil(() -> isTaskCleanedUp());
-  }
-
-  @Test
-  public void shouldCleanupBothTasksAndLocksAfterReplicationCancelledAfterMaxRetries()
-      throws Exception {
-    String projectName = "task_cleanup_locks_project_cancelled";
-    String remoteDestination = "http://invalidurl:9090/";
-    URIish urish = new URIish(remoteDestination + projectName + ".git");
-
-    setReplicationDestination(projectName, "replica", Optional.of(projectName));
-    // replace correct urls with invalid one to trigger retry
-    config.setString("remote", projectName, "url", remoteDestination + "${name}.git");
-    config.setInt("remote", projectName, "replicationMaxRetries", TEST_REPLICATION_MAX_RETRIES);
-    config.save();
-    reloadConfig();
-    Destination destination =
-        destinationCollection.getAll(FilterType.ALL).stream()
-            .filter(dest -> dest.getProjects().contains(projectName))
-            .findFirst()
-            .get();
-
-    waitUntil(() -> listRunning().size() == 0);
-
-    createTestProject(projectName);
-
-    waitUntil(() -> isTaskRescheduled(destination.getQueueInfo(), urish));
-    // replicationRetry is set to 1 minute which is the minimum value. That's why
-    // should be safe to get the pushOne object from pending because it should be
-    // here for one minute
-    PushOne pushOp = destination.getQueueInfo().pending.get(urish);
-
-    WaitUtil.waitUntil(() -> pushOp.wasCanceled(), MAX_RETRY_WITH_TOLERANCE_TIMEOUT);
-    waitUntil(() -> isTaskCleanedUp());
-  }
-
-  private boolean isTaskRescheduled(QueueInfo queue, URIish uri) {
-    PushOne pushOne = queue.pending.get(uri);
-    return pushOne == null ? false : pushOne.isRetrying();
-  }
-
-  @Test
-  public void shouldFirePendingOnlyToRemainingUris() throws Exception {
-    String suffix1 = "replica1";
-    String suffix2 = "replica2";
-    Project.NameKey target1 = createTestProject(project + suffix1);
-    Project.NameKey target2 = createTestProject(project + suffix2);
-    String remote1 = "foo1";
-    String remote2 = "foo2";
-    setReplicationDestination(remote1, suffix1, ALL_PROJECTS, Integer.MAX_VALUE, false);
-    setReplicationDestination(remote2, suffix2, ALL_PROJECTS, Integer.MAX_VALUE, false);
-    reloadConfig();
-
-    String changeRef = createChange().getPatchSet().refName();
-
-    changeReplicationTasksForRemote(tasksStorage.streamWaiting(), changeRef, remote1)
-        .forEach(
-            (update) -> {
-              try {
-                UriUpdates uriUpdates = TestUriUpdates.create(update);
-                tasksStorage.start(uriUpdates);
-                tasksStorage.finish(uriUpdates);
-              } catch (URISyntaxException e) {
-              }
-            });
-
-    setReplicationDestination(remote1, suffix1, ALL_PROJECTS);
-    setReplicationDestination(remote2, suffix2, ALL_PROJECTS);
-    reloadConfig();
-
-    assertThat(changeReplicationTasksForRemote(changeRef, remote2).count()).isEqualTo(1);
-    assertThat(changeReplicationTasksForRemote(changeRef, remote1).count()).isEqualTo(0);
-
-    assertThat(isPushCompleted(target2, changeRef, TEST_TIMEOUT)).isEqualTo(true);
-    assertThat(isPushCompleted(target1, changeRef, TEST_TIMEOUT)).isEqualTo(false);
-  }
-
-  public boolean isPushCompleted(Project.NameKey project, String ref, Duration timeOut) {
-    try (Repository repo = repoManager.openRepository(project)) {
-      WaitUtil.waitUntil(() -> checkedGetRef(repo, ref) != null, timeOut);
-      return true;
-    } catch (InterruptedException e) {
-      return false;
-    } catch (Exception e) {
-      throw new RuntimeException("Cannot open repo for project" + project, e);
-    }
-  }
-
-  private Ref getRef(Repository repo, String branchName) throws IOException {
-    return repo.getRefDatabase().exactRef(branchName);
-  }
-
-  private Ref checkedGetRef(Repository repo, String branchName) {
-    try {
-      return repo.getRefDatabase().exactRef(branchName);
-    } catch (Exception e) {
-      logger.atSevere().withCause(e).log("failed to get ref %s in repo %s", branchName, repo);
-      return null;
-    }
-  }
-
-  private void setReplicationDestination(
-      String remoteName, String replicaSuffix, Optional<String> project) throws IOException {
-    setReplicationDestination(
-        remoteName, Arrays.asList(replicaSuffix), project, TEST_REPLICATION_DELAY, false);
-  }
-
-  private void setReplicationDestination(
-      String remoteName, String replicaSuffix, Optional<String> project, boolean mirror)
-      throws IOException {
-    setReplicationDestination(
-        remoteName, Arrays.asList(replicaSuffix), project, TEST_REPLICATION_DELAY, mirror);
-  }
-
-  private void setReplicationDestination(
-      String remoteName,
-      String replicaSuffix,
-      Optional<String> project,
-      int replicationDelay,
-      boolean mirror)
-      throws IOException {
-    setReplicationDestination(
-        remoteName, Arrays.asList(replicaSuffix), project, replicationDelay, mirror);
-  }
-
-  private FileBasedConfig setReplicationDestination(
-      String remoteName, List<String> replicaSuffixes, Optional<String> project)
-      throws IOException {
-    return setReplicationDestination(
-        remoteName, replicaSuffixes, project, TEST_REPLICATION_DELAY, false);
-  }
-
-  private FileBasedConfig setReplicationDestination(
-      String remoteName,
-      List<String> replicaSuffixes,
-      Optional<String> project,
-      int replicationDelay,
-      boolean mirror)
-      throws IOException {
-    List<String> replicaUrls =
-        replicaSuffixes.stream()
-            .map(suffix -> gitPath.resolve("${name}" + suffix + ".git").toString())
-            .collect(toList());
-    config.setStringList("remote", remoteName, "url", replicaUrls);
-    config.setInt("remote", remoteName, "replicationDelay", replicationDelay);
-    config.setInt("remote", remoteName, "replicationRetry", TEST_REPLICATION_RETRY);
-    config.setBoolean("remote", remoteName, "mirror", mirror);
-    project.ifPresent(prj -> config.setString("remote", remoteName, "projects", prj));
-    config.setBoolean("gerrit", null, "autoReload", true);
-    config.save();
-    return config;
-  }
-
-=======
->>>>>>> 670d1216
   private void setProjectDeletionReplication(String remoteName, boolean replicateProjectDeletion)
       throws IOException {
     config.setBoolean("remote", remoteName, "replicateProjectDeletions", replicateProjectDeletion);
@@ -583,67 +388,6 @@
     return getInstance(ReplicationQueue.class);
   }
 
-<<<<<<< HEAD
-  private <T> T getInstance(Class<T> classObj) {
-    return plugin.getSysInjector().getInstance(classObj);
-  }
-
-  private Stream<ReplicateRefUpdate> changeReplicationTasksForRemote(
-      String changeRef, String remote) {
-    return changeReplicationTasksForRemote(streamIncompleteTasks(), changeRef, remote);
-  }
-
-  private Stream<ReplicateRefUpdate> changeReplicationTasksForRemote(
-      Stream<ReplicateRefUpdate> updates, String changeRef, String remote) {
-    return updates
-        .filter(task -> changeRef.equals(task.ref()))
-        .filter(task -> remote.equals(task.remote()));
-  }
-
-  private Project.NameKey createTestProject(String name) throws Exception {
-    return projectOperations.newProject().name(name).create();
-  }
-
-  public List<ReplicateRefUpdate> listRunning() {
-    return tasksStorage.streamRunning().collect(Collectors.toList());
-  }
-
-  @SuppressWarnings(
-      "SynchronizeOnNonFinalField") // tasksStorage is non-final but only set in setUpTestPlugin()
-  private List<ReplicateRefUpdate> listIncompleteTasks(String refRegex) {
-    Pattern refmaskPattern = Pattern.compile(refRegex);
-    synchronized (tasksStorage) {
-      return streamIncompleteTasks()
-          .filter(task -> refmaskPattern.matcher(task.ref()).matches())
-          .collect(toList());
-    }
-  }
-
-  @SuppressWarnings(
-      "SynchronizeOnNonFinalField") // tasksStorage is non-final but only set in setUpTestPlugin()
-  private List<ReplicateRefUpdate> listIncompleteTasks() {
-    synchronized (tasksStorage) {
-      return streamIncompleteTasks().collect(toList());
-    }
-  }
-
-  private Stream<ReplicateRefUpdate> streamIncompleteTasks() {
-    return Stream.concat(tasksStorage.streamWaiting(), tasksStorage.streamRunning());
-  }
-
-  public void cleanupReplicationTasks() throws IOException {
-    cleanupReplicationTasks(storagePath);
-  }
-
-  private void cleanupReplicationTasks(Path basePath) throws IOException {
-    try (DirectoryStream<Path> files = Files.newDirectoryStream(basePath)) {
-      for (Path path : files) {
-        if (Files.isDirectory(path)) {
-          cleanupReplicationTasks(path);
-        } else {
-          path.toFile().delete();
-        }
-=======
   private ObjectId createNewBranchWithoutPush(String fromBranch, String newBranch)
       throws Exception {
     try (Repository repo = repoManager.openRepository(project);
@@ -652,7 +396,6 @@
       RevCommit tip = null;
       if (ref != null) {
         tip = walk.parseCommit(ref.getObjectId());
->>>>>>> 670d1216
       }
       RefUpdate update = repo.updateRef(newBranch);
       update.setNewObjectId(tip);
