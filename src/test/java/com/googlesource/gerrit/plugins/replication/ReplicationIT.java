--- conflicted
+++ resolved
@@ -96,12 +96,8 @@
     Project.NameKey sourceProject = projectOperations.newProject().name("foo").create();
 
     assertThat(listReplicationTasks("refs/meta/config")).hasSize(1);
-<<<<<<< HEAD
-    waitUntil(() -> gitPath.resolve(sourceProject + "replica.git").toFile().isDirectory());
-=======
 
     waitUntil(() -> projectExists(new Project.NameKey(sourceProject + "replica.git")));
->>>>>>> bfc9e0f0
 
     ProjectInfo replicaProject = gApi.projects().name(sourceProject + "replica").get();
     assertThat(replicaProject).isNotNull();
