// Copyright (C) 2019 The Android Open Source Project
//
// Licensed under the Apache License, Version 2.0 (the "License");
// you may not use this file except in compliance with the License.
// You may obtain a copy of the License at
//
// http://www.apache.org/licenses/LICENSE-2.0
//
// Unless required by applicable law or agreed to in writing, software
// distributed under the License is distributed on an "AS IS" BASIS,
// WITHOUT WARRANTIES OR CONDITIONS OF ANY KIND, either express or implied.
// See the License for the specific language governing permissions and
// limitations under the License.

package com.googlesource.gerrit.plugins.replication;

import static com.google.common.truth.Truth.assertThat;
import static com.google.gerrit.testing.GerritJUnit.assertThrows;
import static com.googlesource.gerrit.plugins.replication.PushResultProcessing.NO_OP;
import static java.util.stream.Collectors.toList;

import com.google.common.flogger.FluentLogger;
import com.google.gerrit.acceptance.LightweightPluginDaemonTest;
import com.google.gerrit.acceptance.PushOneCommit.Result;
import com.google.gerrit.acceptance.TestPlugin;
import com.google.gerrit.acceptance.UseLocalDisk;
import com.google.gerrit.acceptance.testsuite.project.ProjectOperations;
import com.google.gerrit.entities.Project;
import com.google.gerrit.extensions.annotations.PluginData;
import com.google.gerrit.extensions.api.changes.NotifyHandling;
import com.google.gerrit.extensions.api.projects.BranchInput;
import com.google.gerrit.extensions.common.ProjectInfo;
import com.google.gerrit.extensions.events.ProjectDeletedListener;
import com.google.gerrit.extensions.registration.DynamicSet;
import com.google.gerrit.server.config.SitePaths;
import com.google.inject.Inject;
import com.google.inject.Key;
import com.googlesource.gerrit.plugins.replication.ReplicationTasksStorage.ReplicateRefUpdate;
import java.io.IOException;
import java.nio.file.DirectoryStream;
import java.nio.file.Files;
import java.nio.file.Path;
import java.time.Duration;
import java.util.Arrays;
import java.util.List;
import java.util.Optional;
import java.util.function.Supplier;
import java.util.regex.Pattern;
import org.eclipse.jgit.lib.Constants;
import org.eclipse.jgit.lib.Ref;
import org.eclipse.jgit.lib.Repository;
import org.eclipse.jgit.revwalk.RevCommit;
import org.eclipse.jgit.storage.file.FileBasedConfig;
import org.eclipse.jgit.util.FS;
import org.junit.Test;

@UseLocalDisk
@TestPlugin(
    name = "replication",
    sysModule = "com.googlesource.gerrit.plugins.replication.ReplicationModule")
public class ReplicationIT extends LightweightPluginDaemonTest {
  private static final Optional<String> ALL_PROJECTS = Optional.empty();
  private static final FluentLogger logger = FluentLogger.forEnclosingClass();
  private static final int TEST_REPLICATION_DELAY = 1;
  private static final int TEST_REPLICATION_RETRY = 1;
  private static final Duration TEST_TIMEOUT =
      Duration.ofSeconds((TEST_REPLICATION_DELAY + TEST_REPLICATION_RETRY * 60) + 1);

  @Inject private SitePaths sitePaths;
  @Inject private ProjectOperations projectOperations;
  @Inject private DynamicSet<ProjectDeletedListener> deletedListeners;
  private Path pluginDataDir;
  private Path gitPath;
  private Path storagePath;
  private FileBasedConfig config;
  private ReplicationTasksStorage tasksStorage;

  @Override
  public void setUpTestPlugin() throws Exception {
    gitPath = sitePaths.site_path.resolve("git");

    config =
        new FileBasedConfig(sitePaths.etc_dir.resolve("replication.config").toFile(), FS.DETECTED);
    setReplicationDestination(
        "remote1",
        "suffix1",
        Optional.of("not-used-project")); // Simulates a full replication.config initialization
    config.save();

    super.setUpTestPlugin();

    pluginDataDir = plugin.getSysInjector().getInstance(Key.get(Path.class, PluginData.class));
    storagePath = pluginDataDir.resolve("ref-updates");
    tasksStorage = plugin.getSysInjector().getInstance(ReplicationTasksStorage.class);
    cleanupReplicationTasks();
    tasksStorage.disableDeleteForTesting(true);
  }

  @Test
  public void shouldReplicateNewProject() throws Exception {
    setReplicationDestination("foo", "replica", ALL_PROJECTS);
    reloadConfig();

    Project.NameKey sourceProject = createTestProject("foo");

    assertThat(listReplicationTasks("refs/meta/config")).hasSize(1);

    waitUntil(() -> nonEmptyProjectExists(Project.nameKey(sourceProject + "replica.git")));

    ProjectInfo replicaProject = gApi.projects().name(sourceProject + "replica").get();
    assertThat(replicaProject).isNotNull();
  }

  @Test
  public void shouldReplicateProjectDeletion() throws Exception {
    String projectNameDeleted = "project-deleted";
    Project.NameKey replicaProject = createTestProject(projectNameDeleted + "replica");
    setReplicationDestination("foo", "replica", ALL_PROJECTS);
    setProjectDeletionReplication("foo", true);
    reloadConfig();

    ProjectDeletedListener.Event event =
        new ProjectDeletedListener.Event() {
          @Override
          public String getProjectName() {
            return projectNameDeleted;
          }

          @Override
          public NotifyHandling getNotify() {
            return NotifyHandling.NONE;
          }
        };

    for (ProjectDeletedListener l : deletedListeners) {
      l.onProjectDeleted(event);
    }

    waitUntil(() -> !nonEmptyProjectExists(replicaProject));
  }

  @Test
  public void shouldReplicateNewChangeRef() throws Exception {
    Project.NameKey targetProject = createTestProject(project + "replica");

    setReplicationDestination("foo", "replica", ALL_PROJECTS);
    reloadConfig();

    Result pushResult = createChange();
    RevCommit sourceCommit = pushResult.getCommit();
    String sourceRef = pushResult.getPatchSet().refName();

    assertThat(listReplicationTasks("refs/changes/\\d*/\\d*/\\d*")).hasSize(1);

    try (Repository repo = repoManager.openRepository(targetProject)) {
      waitUntil(() -> checkedGetRef(repo, sourceRef) != null);

      Ref targetBranchRef = getRef(repo, sourceRef);
      assertThat(targetBranchRef).isNotNull();
      assertThat(targetBranchRef.getObjectId()).isEqualTo(sourceCommit.getId());
    }
  }

  @Test
  public void shouldReplicateNewBranch() throws Exception {
    setReplicationDestination("foo", "replica", ALL_PROJECTS);
    reloadConfig();

    Project.NameKey targetProject = createTestProject(project + "replica");
    String newBranch = "refs/heads/mybranch";
    String master = "refs/heads/master";
    BranchInput input = new BranchInput();
    input.revision = master;
    gApi.projects().name(project.get()).branch(newBranch).create(input);

    assertThat(listReplicationTasks("refs/heads/(mybranch|master)")).hasSize(2);

    try (Repository repo = repoManager.openRepository(targetProject);
        Repository sourceRepo = repoManager.openRepository(project)) {
      waitUntil(() -> checkedGetRef(repo, newBranch) != null);

      Ref masterRef = getRef(sourceRepo, master);
      Ref targetBranchRef = getRef(repo, newBranch);
      assertThat(targetBranchRef).isNotNull();
      assertThat(targetBranchRef.getObjectId()).isEqualTo(masterRef.getObjectId());
    }
  }

  @Test
  public void shouldReplicateNewBranchToTwoRemotes() throws Exception {
    Project.NameKey targetProject1 = createTestProject(project + "replica1");
    Project.NameKey targetProject2 = createTestProject(project + "replica2");

    setReplicationDestination("foo1", "replica1", ALL_PROJECTS);
    setReplicationDestination("foo2", "replica2", ALL_PROJECTS);
    reloadConfig();

    Result pushResult = createChange();
    RevCommit sourceCommit = pushResult.getCommit();
    String sourceRef = pushResult.getPatchSet().refName();

    assertThat(listReplicationTasks("refs/changes/\\d*/\\d*/\\d*")).hasSize(2);

    try (Repository repo1 = repoManager.openRepository(targetProject1);
        Repository repo2 = repoManager.openRepository(targetProject2)) {
      waitUntil(
          () ->
              (checkedGetRef(repo1, sourceRef) != null && checkedGetRef(repo2, sourceRef) != null));

      Ref targetBranchRef1 = getRef(repo1, sourceRef);
      assertThat(targetBranchRef1).isNotNull();
      assertThat(targetBranchRef1.getObjectId()).isEqualTo(sourceCommit.getId());

      Ref targetBranchRef2 = getRef(repo2, sourceRef);
      assertThat(targetBranchRef2).isNotNull();
      assertThat(targetBranchRef2.getObjectId()).isEqualTo(sourceCommit.getId());
    }
  }

  @Test
  public void shouldCreateIndividualReplicationTasksForEveryRemoteUrlPair() throws Exception {
    List<String> replicaSuffixes = Arrays.asList("replica1", "replica2");
    createTestProject(project + "replica1");
    createTestProject(project + "replica2");

    setReplicationDestination("foo1", replicaSuffixes, ALL_PROJECTS);
    setReplicationDestination("foo2", replicaSuffixes, ALL_PROJECTS);
    config.setInt("remote", "foo1", "replicationDelay", TEST_REPLICATION_DELAY * 100);
    config.setInt("remote", "foo2", "replicationDelay", TEST_REPLICATION_DELAY * 100);
    reloadConfig();

    createChange();

    assertThat(listReplicationTasks("refs/changes/\\d*/\\d*/\\d*")).hasSize(4);

    setReplicationDestination("foo1", replicaSuffixes, ALL_PROJECTS);
    setReplicationDestination("foo2", replicaSuffixes, ALL_PROJECTS);
  }

  @Test
  public void shouldCreateOneReplicationTaskWhenSchedulingRepoFullSync() throws Exception {
    createTestProject(project + "replica");

    setReplicationDestination("foo", "replica", ALL_PROJECTS);
    reloadConfig();

    plugin
        .getSysInjector()
        .getInstance(ReplicationQueue.class)
        .scheduleFullSync(project, null, new ReplicationState(NO_OP), true);

    assertThat(listReplicationTasks(".*all.*")).hasSize(1);
  }

  @Test
  public void shouldMatchTemplatedURL() throws Exception {
    createTestProject(project + "replica");

    setReplicationDestination("foo", "replica", ALL_PROJECTS);
    reloadConfig();

    String urlMatch = gitPath.resolve("${name}" + "replica" + ".git").toString();
    String expectedURI = gitPath.resolve(project + "replica" + ".git").toString();

    plugin
        .getSysInjector()
        .getInstance(ReplicationQueue.class)
        .scheduleFullSync(project, urlMatch, new ReplicationState(NO_OP), true);

    assertThat(listReplicationTasks(".*all.*")).hasSize(1);
    for (ReplicationTasksStorage.ReplicateRefUpdate task : tasksStorage.list()) {
      assertThat(task.uri).isEqualTo(expectedURI);
    }
  }

  @Test
  public void shouldMatchRealURL() throws Exception {
    createTestProject(project + "replica");

    setReplicationDestination("foo", "replica", ALL_PROJECTS);
    reloadConfig();

    String urlMatch = gitPath.resolve(project + "replica" + ".git").toString();
    String expectedURI = urlMatch;

    plugin
        .getSysInjector()
        .getInstance(ReplicationQueue.class)
        .scheduleFullSync(project, urlMatch, new ReplicationState(NO_OP), true);

    assertThat(listReplicationTasks(".*")).hasSize(1);
    for (ReplicationTasksStorage.ReplicateRefUpdate task : tasksStorage.list()) {
      assertThat(task.uri).isEqualTo(expectedURI);
    }
    assertThat(tasksStorage.list()).isNotEmpty();
  }

  @Test
  public void shouldReplicateHeadUpdate() throws Exception {
    setReplicationDestination("foo", "replica", ALL_PROJECTS);
    reloadConfig();

    Project.NameKey targetProject = createTestProject(project + "replica");
    String newHead = "refs/heads/newhead";
    String master = "refs/heads/master";
    BranchInput input = new BranchInput();
    input.revision = master;
    gApi.projects().name(project.get()).branch(newHead).create(input);
    gApi.projects().name(project.get()).head(newHead);

    try (Repository repo = repoManager.openRepository(targetProject)) {
      waitUntil(() -> checkedGetRef(repo, newHead) != null);

      Ref targetProjectHead = getRef(repo, Constants.HEAD);
      assertThat(targetProjectHead).isNotNull();
      assertThat(targetProjectHead.getTarget().getName()).isEqualTo(newHead);
    }
  }

  @Test
  public void shouldReplicateBranchDeletionWhenMirror() throws Exception {
    replicateBranchDeletion(true);
  }

  @Test
  public void shouldNotReplicateBranchDeletionWhenNotMirror() throws Exception {
    replicateBranchDeletion(false);
  }

  private void replicateBranchDeletion(boolean mirror) throws Exception {
    tasksStorage.disableDeleteForTesting(false);

    setReplicationDestination("foo", "replica", ALL_PROJECTS, mirror);
    reloadConfig();

    Project.NameKey targetProject = createTestProject(project + "replica");
    String branchToDelete = "refs/heads/todelete";
    String master = "refs/heads/master";
    BranchInput input = new BranchInput();
    input.revision = master;
    gApi.projects().name(project.get()).branch(branchToDelete).create(input);

    assertThat(listReplicationTasks("refs/heads/(todelete|master)")).hasSize(2);

    try (Repository repo = repoManager.openRepository(targetProject)) {
      waitUntil(() -> checkedGetRef(repo, branchToDelete) != null);
    }

    gApi.projects().name(project.get()).branch(branchToDelete).delete();

    assertThat(listReplicationTasks(branchToDelete)).hasSize(1);

    try (Repository repo = repoManager.openRepository(targetProject)) {
      if (mirror) {
        waitUntil(() -> checkedGetRef(repo, branchToDelete) == null);
      }

      Ref targetBranchRef = getRef(repo, branchToDelete);
      if (mirror) {
        assertThat(targetBranchRef).isNull();
      } else {
        assertThat(targetBranchRef).isNotNull();
      }
    }
  }

  @Test
  public void shouldNotDrainTheQueueWhenReloading() throws Exception {
    // Setup repo to replicate
    Project.NameKey targetProject = createTestProject(project + "replica");
    String remoteName = "doNotDrainQueue";
    setReplicationDestination(remoteName, "replica", ALL_PROJECTS);

    Result pushResult = createChange();
    shutdownDestinations();

    pushResult.getCommit();
    String sourceRef = pushResult.getPatchSet().refName();

    assertThrows(
        InterruptedException.class,
        () -> {
          try (Repository repo = repoManager.openRepository(targetProject)) {
            waitUntil(() -> checkedGetRef(repo, sourceRef) != null);
          }
        });
  }

  @Test
  public void shouldDrainTheQueueWhenReloading() throws Exception {
    // Setup repo to replicate
    Project.NameKey targetProject = createTestProject(project + "replica");
    String remoteName = "drainQueue";
    setReplicationDestination(remoteName, "replica", ALL_PROJECTS);

    config.setInt("remote", remoteName, "drainQueueAttempts", 2);
    config.save();
    reloadConfig();

    Result pushResult = createChange();
    shutdownDestinations();

    RevCommit sourceCommit = pushResult.getCommit();
    String sourceRef = pushResult.getPatchSet().refName();

    try (Repository repo = repoManager.openRepository(targetProject)) {
      waitUntil(() -> checkedGetRef(repo, sourceRef) != null);
      Ref targetBranchRef = getRef(repo, sourceRef);
      assertThat(targetBranchRef).isNotNull();
      assertThat(targetBranchRef.getObjectId()).isEqualTo(sourceCommit.getId());
    }
  }

  @Test
  public void shouldNotDropEventsWhenStarting() throws Exception {
    Project.NameKey targetProject = createTestProject(project + "replica");

    setReplicationDestination("foo", "replica", ALL_PROJECTS);
    reloadConfig();

    replicationQueueStop();
    Result pushResult = createChange();
    replicationQueueStart();

    RevCommit sourceCommit = pushResult.getCommit();
    String sourceRef = pushResult.getPatchSet().refName();

    try (Repository repo = repoManager.openRepository(targetProject)) {
      waitUntil(() -> checkedGetRef(repo, sourceRef) != null);
      Ref targetBranchRef = getRef(repo, sourceRef);
      assertThat(targetBranchRef).isNotNull();
      assertThat(targetBranchRef.getObjectId()).isEqualTo(sourceCommit.getId());
    }
  }

  @Test
<<<<<<< HEAD
  public void shouldCleanupTasksAfterNewProjectReplication() throws Exception {
    tasksStorage.disableDeleteForTesting(false);
    setReplicationDestination("task_cleanup_project", "replica", ALL_PROJECTS);
    config.setInt("remote", "task_cleanup_project", "replicationRetry", 0);
    config.save();
    reloadConfig();
    assertThat(tasksStorage.listRunning()).hasSize(0);
    Project.NameKey sourceProject = createTestProject("task_cleanup_project");

    waitUntil(() -> nonEmptyProjectExists(Project.nameKey(sourceProject + "replica.git")));
    waitUntil(() -> tasksStorage.listRunning().size() == 0);
=======
  public void shouldFirePendingOnlyToStoredUri() throws Exception {
    String suffix1 = "replica1";
    String suffix2 = "replica2";
    Project.NameKey target1 = createTestProject(project + suffix1);
    Project.NameKey target2 = createTestProject(project + suffix2);
    String remote1 = "foo1";
    String remote2 = "foo2";
    setReplicationDestination(remote1, suffix1, ALL_PROJECTS);
    setReplicationDestination(remote2, suffix2, ALL_PROJECTS);
    reloadConfig();

    Result pushResult = createChange();
    String sourceRef = pushResult.getPatchSet().getRefName();

    replicationQueueStop();

    tasksStorage.disableDeleteForTesting(false);
    listReplicationTasks("refs/changes/\\d*/\\d*/\\d*").stream()
        .filter(task -> remote1.equals(task.remote))
        .forEach(u -> tasksStorage.delete(u));
    tasksStorage.disableDeleteForTesting(true);

    assertThat(
            listReplicationTasks("refs/changes/\\d*/\\d*/\\d*").stream()
                .filter(task -> remote2.equals(task.remote))
                .collect(toList()))
        .hasSize(1);

    assertThat(
            listReplicationTasks("refs/changes/\\d*/\\d*/\\d*").stream()
                .filter(task -> remote1.equals(task.remote))
                .collect(toList()))
        .hasSize(0);

    replicationQueueStart();

    assertThat(isPushCompleted(target2, sourceRef, TEST_TIMEOUT)).isEqualTo(true);
    assertThat(isPushCompleted(target1, sourceRef, TEST_TIMEOUT)).isEqualTo(false);
  }

  public boolean isPushCompleted(Project.NameKey project, String ref, Duration timeOut) {
    try (Repository repo = repoManager.openRepository(project)) {
      WaitUtil.waitUntil(() -> checkedGetRef(repo, ref) != null, timeOut);
      return true;
    } catch (InterruptedException e) {
      return false;
    } catch (Exception e) {
      throw new RuntimeException("Cannot open repo for project" + project, e);
    }
>>>>>>> d8557197
  }

  private Ref getRef(Repository repo, String branchName) throws IOException {
    return repo.getRefDatabase().exactRef(branchName);
  }

  private Ref checkedGetRef(Repository repo, String branchName) {
    try {
      return repo.getRefDatabase().exactRef(branchName);
    } catch (Exception e) {
      logger.atSevere().withCause(e).log("failed to get ref %s in repo %s", branchName, repo);
      return null;
    }
  }

  private void setReplicationDestination(
      String remoteName, String replicaSuffix, Optional<String> project) throws IOException {
    setReplicationDestination(remoteName, Arrays.asList(replicaSuffix), project, false);
  }

  private void setReplicationDestination(
      String remoteName, String replicaSuffix, Optional<String> project, boolean mirror)
      throws IOException {
    setReplicationDestination(remoteName, Arrays.asList(replicaSuffix), project, mirror);
  }

  private void setReplicationDestination(
      String remoteName, List<String> replicaSuffixes, Optional<String> project)
      throws IOException {
    setReplicationDestination(remoteName, replicaSuffixes, project, false);
  }

  private void setReplicationDestination(
      String remoteName, List<String> replicaSuffixes, Optional<String> project, boolean mirror)
      throws IOException {
    List<String> replicaUrls =
        replicaSuffixes.stream()
            .map(suffix -> gitPath.resolve("${name}" + suffix + ".git").toString())
            .collect(toList());
    config.setStringList("remote", remoteName, "url", replicaUrls);
    config.setInt("remote", remoteName, "replicationDelay", TEST_REPLICATION_DELAY);
    config.setInt("remote", remoteName, "replicationRetry", TEST_REPLICATION_RETRY);
    config.setBoolean("remote", remoteName, "mirror", mirror);
    project.ifPresent(prj -> config.setString("remote", remoteName, "projects", prj));
    config.setBoolean("gerrit", null, "autoReload", true);
    config.save();
  }

  private void setProjectDeletionReplication(String remoteName, boolean replicateProjectDeletion)
      throws IOException {
    config.setBoolean("remote", remoteName, "replicateProjectDeletions", replicateProjectDeletion);
    config.save();
  }

  private void waitUntil(Supplier<Boolean> waitCondition) throws InterruptedException {
    WaitUtil.waitUntil(waitCondition, TEST_TIMEOUT);
  }

  private void reloadConfig() {
    getAutoReloadConfigDecoratorInstance().reload();
  }

  private void shutdownDestinations() {
    getInstance(DestinationsCollection.class).shutdown();
  }

  private void replicationQueueStart() {
    getReplicationQueueInstance().start();
  }

  private void replicationQueueStop() {
    getReplicationQueueInstance().stop();
  }

  private AutoReloadConfigDecorator getAutoReloadConfigDecoratorInstance() {
    return getInstance(AutoReloadConfigDecorator.class);
  }

  private ReplicationQueue getReplicationQueueInstance() {
    return getInstance(ReplicationQueue.class);
  }

  private <T> T getInstance(Class<T> classObj) {
    return plugin.getSysInjector().getInstance(classObj);
  }

  private Project.NameKey createTestProject(String name) throws Exception {
    return projectOperations.newProject().name(name).create();
  }

  private List<ReplicateRefUpdate> listReplicationTasks(String refRegex) {
    Pattern refmaskPattern = Pattern.compile(refRegex);
    return tasksStorage.list().stream()
        .filter(task -> refmaskPattern.matcher(task.ref).matches())
        .collect(toList());
  }

  public void cleanupReplicationTasks() throws IOException {
    cleanupReplicationTasks(storagePath);
  }

  private void cleanupReplicationTasks(Path basePath) throws IOException {
    try (DirectoryStream<Path> files = Files.newDirectoryStream(basePath)) {
      for (Path path : files) {
        if (Files.isDirectory(path)) {
          cleanupReplicationTasks(path);
        } else {
          path.toFile().delete();
        }
      }
    }
  }

  private boolean nonEmptyProjectExists(Project.NameKey name) {
    try (Repository r = repoManager.openRepository(name)) {
      return !r.getAllRefsByPeeledObjectId().isEmpty();
    } catch (Exception e) {
      return false;
    }
  }
}<|MERGE_RESOLUTION|>--- conflicted
+++ resolved
@@ -434,7 +434,6 @@
   }
 
   @Test
-<<<<<<< HEAD
   public void shouldCleanupTasksAfterNewProjectReplication() throws Exception {
     tasksStorage.disableDeleteForTesting(false);
     setReplicationDestination("task_cleanup_project", "replica", ALL_PROJECTS);
@@ -446,7 +445,9 @@
 
     waitUntil(() -> nonEmptyProjectExists(Project.nameKey(sourceProject + "replica.git")));
     waitUntil(() -> tasksStorage.listRunning().size() == 0);
-=======
+  }
+
+  @Test
   public void shouldFirePendingOnlyToStoredUri() throws Exception {
     String suffix1 = "replica1";
     String suffix2 = "replica2";
@@ -459,7 +460,7 @@
     reloadConfig();
 
     Result pushResult = createChange();
-    String sourceRef = pushResult.getPatchSet().getRefName();
+    String sourceRef = pushResult.getPatchSet().refName();
 
     replicationQueueStop();
 
@@ -496,7 +497,6 @@
     } catch (Exception e) {
       throw new RuntimeException("Cannot open repo for project" + project, e);
     }
->>>>>>> d8557197
   }
 
   private Ref getRef(Repository repo, String branchName) throws IOException {
