--- conflicted
+++ resolved
@@ -458,7 +458,6 @@
   }
 
   @Test
-<<<<<<< HEAD
   public void shouldCleanupBothTasksAndLocksAfterNewProjectReplication() throws Exception {
     tasksStorage.disableDeleteForTesting(false);
     setReplicationDestination("task_cleanup_locks_project", "replica", ALL_PROJECTS);
@@ -512,10 +511,7 @@
   }
 
   @Test
-  public void shouldFirePendingOnlyToStoredUri() throws Exception {
-=======
   public void shouldFirePendingOnlyToRemainingUris() throws Exception {
->>>>>>> 264bdae4
     String suffix1 = "replica1";
     String suffix2 = "replica2";
     Project.NameKey target1 = createTestProject(project + suffix1);
