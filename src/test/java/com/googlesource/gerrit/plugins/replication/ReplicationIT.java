// Copyright (C) 2019 The Android Open Source Project
//
// Licensed under the Apache License, Version 2.0 (the "License");
// you may not use this file except in compliance with the License.
// You may obtain a copy of the License at
//
// http://www.apache.org/licenses/LICENSE-2.0
//
// Unless required by applicable law or agreed to in writing, software
// distributed under the License is distributed on an "AS IS" BASIS,
// WITHOUT WARRANTIES OR CONDITIONS OF ANY KIND, either express or implied.
// See the License for the specific language governing permissions and
// limitations under the License.

package com.googlesource.gerrit.plugins.replication;

import static com.google.common.truth.Truth.assertThat;
import static java.util.stream.Collectors.toList;

import com.google.common.base.Stopwatch;
import com.google.common.flogger.FluentLogger;
import com.google.gerrit.acceptance.LightweightPluginDaemonTest;
import com.google.gerrit.acceptance.PushOneCommit.Result;
import com.google.gerrit.acceptance.TestPlugin;
import com.google.gerrit.acceptance.UseLocalDisk;
<<<<<<< HEAD
import com.google.gerrit.acceptance.testsuite.project.ProjectOperations;
=======
import com.google.gerrit.extensions.annotations.PluginData;
import com.google.gerrit.extensions.api.projects.BranchInput;
>>>>>>> ba9f04ae
import com.google.gerrit.extensions.common.ProjectInfo;
import com.google.gerrit.reviewdb.client.Project;
import com.google.gerrit.server.config.SitePaths;
import com.google.gson.Gson;
import com.google.inject.Inject;
import com.google.inject.Key;
import com.googlesource.gerrit.plugins.replication.ReplicationTasksStorage.ReplicateRefUpdate;
import java.io.BufferedReader;
import java.io.IOException;
import java.nio.charset.StandardCharsets;
import java.nio.file.DirectoryStream;
import java.nio.file.Files;
import java.nio.file.Path;
import java.time.Duration;
import java.util.ArrayList;
import java.util.Arrays;
import java.util.List;
import java.util.Optional;
import java.util.concurrent.TimeUnit;
import java.util.function.Supplier;
import java.util.regex.Pattern;
import org.eclipse.jgit.lib.Constants;
import org.eclipse.jgit.lib.Ref;
import org.eclipse.jgit.lib.Repository;
import org.eclipse.jgit.revwalk.RevCommit;
import org.eclipse.jgit.storage.file.FileBasedConfig;
import org.eclipse.jgit.util.FS;
import org.junit.Test;

@UseLocalDisk
@TestPlugin(
    name = "replication",
    sysModule = "com.googlesource.gerrit.plugins.replication.ReplicationModule")
public class ReplicationIT extends LightweightPluginDaemonTest {
  private static final Optional<String> ALL_PROJECTS = Optional.empty();
  private static final FluentLogger logger = FluentLogger.forEnclosingClass();
  private static final int TEST_REPLICATION_DELAY = 5;
  private static final Duration TEST_TIMEMOUT = Duration.ofSeconds(TEST_REPLICATION_DELAY * 10);

  @Inject private SitePaths sitePaths;
<<<<<<< HEAD
  @Inject private ProjectOperations projectOperations;
=======
  private Path pluginDataDir;
>>>>>>> ba9f04ae
  private Path gitPath;
  private Path storagePath;
  private FileBasedConfig config;
  private Gson GSON = new Gson();

  @Override
  public void setUpTestPlugin() throws Exception {
    gitPath = sitePaths.site_path.resolve("git");

    config =
        new FileBasedConfig(sitePaths.etc_dir.resolve("replication.config").toFile(), FS.DETECTED);
    setReplicationDestination(
        "remote1",
        "suffix1",
        Optional.of("not-used-project")); // Simulates a full replication.config initialization
    config.save();

    super.setUpTestPlugin();

    pluginDataDir = plugin.getSysInjector().getInstance(Key.get(Path.class, PluginData.class));
    storagePath = pluginDataDir.resolve("ref-updates");
  }

  @Test
  public void shouldReplicateNewProject() throws Exception {
    setReplicationDestination("foo", "replica", ALL_PROJECTS);
    reloadConfig();
    waitForEmptyTasks();

<<<<<<< HEAD
    Project.NameKey sourceProject = projectOperations.newProject().name("foo").create();
=======
    Project.NameKey sourceProject = createProject("foo");

    assertThat(listReplicationTasks("refs/meta/config")).hasSize(1);

>>>>>>> ba9f04ae
    waitUntil(() -> gitPath.resolve(sourceProject + "replica.git").toFile().isDirectory());

    ProjectInfo replicaProject = gApi.projects().name(sourceProject + "replica").get();
    assertThat(replicaProject).isNotNull();
  }

  @Test
  public void shouldReplicateNewChangeRef() throws Exception {
    Project.NameKey targetProject = createProject("projectreplica");

    setReplicationDestination("foo", "replica", ALL_PROJECTS);
    reloadConfig();
    waitForEmptyTasks();

    Result pushResult = createChange();
    RevCommit sourceCommit = pushResult.getCommit();
    String sourceRef = pushResult.getPatchSet().getRefName();

    assertThat(listReplicationTasks("refs/changes/\\d*/\\d*/\\d*")).hasSize(1);

    try (Repository repo = repoManager.openRepository(targetProject)) {
      waitUntil(() -> checkedGetRef(repo, sourceRef) != null);

      Ref targetBranchRef = getRef(repo, sourceRef);
      assertThat(targetBranchRef).isNotNull();
      assertThat(targetBranchRef.getObjectId()).isEqualTo(sourceCommit.getId());
    }
  }

  @Test
  public void shouldReplicateNewBranch() throws Exception {
    setReplicationDestination("foo", "replica", ALL_PROJECTS);
    reloadConfig();
    waitForEmptyTasks();

<<<<<<< HEAD
    Project.NameKey targetProject =
        projectOperations.newProject().name(project + "replica").create();
=======
    Project.NameKey targetProject = createProject("projectreplica");
    String newBranch = "refs/heads/mybranch";
    String master = "refs/heads/master";
    BranchInput input = new BranchInput();
    input.revision = master;
    gApi.projects().name(project.get()).branch(newBranch).create(input);

    assertThat(listReplicationTasks("refs/heads/(mybranch|master)")).hasSize(2);

    try (Repository repo = repoManager.openRepository(targetProject);
        Repository sourceRepo = repoManager.openRepository(project)) {
      waitUntil(() -> checkedGetRef(repo, newBranch) != null);

      Ref masterRef = getRef(sourceRepo, master);
      Ref targetBranchRef = getRef(repo, newBranch);
      assertThat(targetBranchRef).isNotNull();
      assertThat(targetBranchRef.getObjectId()).isEqualTo(masterRef.getObjectId());
    }
  }

  @Test
  public void shouldReplicateNewBranchToTwoRemotes() throws Exception {
    Project.NameKey targetProject1 = createProject("projectreplica1");
    Project.NameKey targetProject2 = createProject("projectreplica2");

    setReplicationDestination("foo1", "replica1", ALL_PROJECTS);
    setReplicationDestination("foo2", "replica2", ALL_PROJECTS);
    reloadConfig();
    waitForEmptyTasks();
>>>>>>> ba9f04ae

    Result pushResult = createChange();
    RevCommit sourceCommit = pushResult.getCommit();
    String sourceRef = pushResult.getPatchSet().getRefName();

    assertThat(listReplicationTasks("refs/changes/\\d*/\\d*/\\d*")).hasSize(2);

    try (Repository repo1 = repoManager.openRepository(targetProject1);
        Repository repo2 = repoManager.openRepository(targetProject2)) {
      waitUntil(
          () ->
              (checkedGetRef(repo1, sourceRef) != null && checkedGetRef(repo2, sourceRef) != null));

      Ref targetBranchRef1 = getRef(repo1, sourceRef);
      assertThat(targetBranchRef1).isNotNull();
      assertThat(targetBranchRef1.getObjectId()).isEqualTo(sourceCommit.getId());

      Ref targetBranchRef2 = getRef(repo2, sourceRef);
      assertThat(targetBranchRef2).isNotNull();
      assertThat(targetBranchRef2.getObjectId()).isEqualTo(sourceCommit.getId());
    }
  }

  @Test
  public void shouldCreateIndividualReplicationTasksForEveryRemoteUrlPair() throws Exception {
    List<String> replicaSuffixes = Arrays.asList("replica1", "replica2");
    createProject("projectreplica1");
    createProject("projectreplica2");

    setReplicationDestination("foo1", replicaSuffixes, ALL_PROJECTS);
    setReplicationDestination("foo2", replicaSuffixes, ALL_PROJECTS);
    reloadConfig();
    waitForEmptyTasks();

    createChange();

    assertThat(listReplicationTasks("refs/changes/\\d*/\\d*/\\d*")).hasSize(4);
  }

  @Test
  public void shouldReplicateHeadUpdate() throws Exception {
    setReplicationDestination("foo", "replica", ALL_PROJECTS);
    reloadConfig();

    Project.NameKey targetProject = createProject("projectreplica");
    String newHead = "refs/heads/newhead";
    String master = "refs/heads/master";
    BranchInput input = new BranchInput();
    input.revision = master;
    gApi.projects().name(project.get()).branch(newHead).create(input);
    gApi.projects().name(project.get()).head(newHead);

    try (Repository repo = repoManager.openRepository(targetProject)) {
      waitUntil(() -> checkedGetRef(repo, newHead) != null);

      Ref targetProjectHead = getRef(repo, Constants.HEAD);
      assertThat(targetProjectHead).isNotNull();
      assertThat(targetProjectHead.getTarget().getName()).isEqualTo(newHead);
    }
  }

  private Ref getRef(Repository repo, String branchName) throws IOException {
    return repo.getRefDatabase().exactRef(branchName);
  }

  private Ref checkedGetRef(Repository repo, String branchName) {
    try {
      return repo.getRefDatabase().exactRef(branchName);
    } catch (Exception e) {
      logger.atSevere().withCause(e).log("failed to get ref %s in repo %s", branchName, repo);
      return null;
    }
  }

  private void setReplicationDestination(
      String remoteName, String replicaSuffix, Optional<String> project) throws IOException {
    setReplicationDestination(remoteName, Arrays.asList(replicaSuffix), project);
  }

  private void setReplicationDestination(
      String remoteName, List<String> replicaSuffixes, Optional<String> project)
      throws IOException {

    List<String> replicaUrls =
        replicaSuffixes.stream()
            .map(suffix -> gitPath.resolve("${name}" + suffix + ".git").toString())
            .collect(toList());
    config.setStringList("remote", remoteName, "url", replicaUrls);
    config.setInt("remote", remoteName, "replicationDelay", TEST_REPLICATION_DELAY);
    project.ifPresent(prj -> config.setString("remote", remoteName, "projects", prj));
    config.save();
  }

  private void waitUntil(Supplier<Boolean> waitCondition) throws InterruptedException {
    Stopwatch stopwatch = Stopwatch.createStarted();
    while (!waitCondition.get() && stopwatch.elapsed().compareTo(TEST_TIMEMOUT) < 0) {
      TimeUnit.SECONDS.sleep(1);
    }
  }

  private void reloadConfig() {
    plugin.getSysInjector().getInstance(AutoReloadConfigDecorator.class).forceReload();
  }

  private void waitForEmptyTasks() throws InterruptedException {
    waitUntil(
        () -> {
          try {
            return listReplicationTasks(".*").size() == 0;
          } catch (Exception e) {
            logger.atSevere().withCause(e).log("Failed to list replication tasks");
            throw new IllegalStateException(e);
          }
        });
  }

  private List<ReplicateRefUpdate> listReplicationTasks(String refRegex) throws IOException {
    Pattern refmaskPattern = Pattern.compile(refRegex);
    List<ReplicateRefUpdate> tasks = new ArrayList<>();
    try (DirectoryStream<Path> files = Files.newDirectoryStream(storagePath)) {
      for (Path path : files) {
        ReplicateRefUpdate task = readTask(path);
        if (refmaskPattern.matcher(task.ref).matches()) {
          tasks.add(readTask(path));
        }
      }
    }

    return tasks;
  }

  private ReplicateRefUpdate readTask(Path file) {
    try (BufferedReader reader = Files.newBufferedReader(file, StandardCharsets.UTF_8)) {
      return GSON.fromJson(reader, ReplicateRefUpdate.class);
    } catch (Exception e) {
      logger.atSevere().withCause(e).log("failed to read replication task %s", file);
      throw new IllegalStateException(e);
    }
  }
}<|MERGE_RESOLUTION|>--- conflicted
+++ resolved
@@ -23,12 +23,9 @@
 import com.google.gerrit.acceptance.PushOneCommit.Result;
 import com.google.gerrit.acceptance.TestPlugin;
 import com.google.gerrit.acceptance.UseLocalDisk;
-<<<<<<< HEAD
 import com.google.gerrit.acceptance.testsuite.project.ProjectOperations;
-=======
 import com.google.gerrit.extensions.annotations.PluginData;
 import com.google.gerrit.extensions.api.projects.BranchInput;
->>>>>>> ba9f04ae
 import com.google.gerrit.extensions.common.ProjectInfo;
 import com.google.gerrit.reviewdb.client.Project;
 import com.google.gerrit.server.config.SitePaths;
@@ -69,11 +66,8 @@
   private static final Duration TEST_TIMEMOUT = Duration.ofSeconds(TEST_REPLICATION_DELAY * 10);
 
   @Inject private SitePaths sitePaths;
-<<<<<<< HEAD
   @Inject private ProjectOperations projectOperations;
-=======
   private Path pluginDataDir;
->>>>>>> ba9f04ae
   private Path gitPath;
   private Path storagePath;
   private FileBasedConfig config;
@@ -103,14 +97,9 @@
     reloadConfig();
     waitForEmptyTasks();
 
-<<<<<<< HEAD
     Project.NameKey sourceProject = projectOperations.newProject().name("foo").create();
-=======
-    Project.NameKey sourceProject = createProject("foo");
 
     assertThat(listReplicationTasks("refs/meta/config")).hasSize(1);
-
->>>>>>> ba9f04ae
     waitUntil(() -> gitPath.resolve(sourceProject + "replica.git").toFile().isDirectory());
 
     ProjectInfo replicaProject = gApi.projects().name(sourceProject + "replica").get();
@@ -119,7 +108,8 @@
 
   @Test
   public void shouldReplicateNewChangeRef() throws Exception {
-    Project.NameKey targetProject = createProject("projectreplica");
+    Project.NameKey targetProject =
+        projectOperations.newProject().name(project + "replica").create();
 
     setReplicationDestination("foo", "replica", ALL_PROJECTS);
     reloadConfig();
@@ -146,11 +136,8 @@
     reloadConfig();
     waitForEmptyTasks();
 
-<<<<<<< HEAD
     Project.NameKey targetProject =
         projectOperations.newProject().name(project + "replica").create();
-=======
-    Project.NameKey targetProject = createProject("projectreplica");
     String newBranch = "refs/heads/mybranch";
     String master = "refs/heads/master";
     BranchInput input = new BranchInput();
@@ -172,14 +159,15 @@
 
   @Test
   public void shouldReplicateNewBranchToTwoRemotes() throws Exception {
-    Project.NameKey targetProject1 = createProject("projectreplica1");
-    Project.NameKey targetProject2 = createProject("projectreplica2");
+    Project.NameKey targetProject1 =
+        projectOperations.newProject().name(project + "replica1").create();
+    Project.NameKey targetProject2 =
+        projectOperations.newProject().name(project + "replica2").create();
 
     setReplicationDestination("foo1", "replica1", ALL_PROJECTS);
     setReplicationDestination("foo2", "replica2", ALL_PROJECTS);
     reloadConfig();
     waitForEmptyTasks();
->>>>>>> ba9f04ae
 
     Result pushResult = createChange();
     RevCommit sourceCommit = pushResult.getCommit();
@@ -206,8 +194,8 @@
   @Test
   public void shouldCreateIndividualReplicationTasksForEveryRemoteUrlPair() throws Exception {
     List<String> replicaSuffixes = Arrays.asList("replica1", "replica2");
-    createProject("projectreplica1");
-    createProject("projectreplica2");
+    projectOperations.newProject().name(project + "replica1").create();
+    projectOperations.newProject().name(project + "replica2").create();
 
     setReplicationDestination("foo1", replicaSuffixes, ALL_PROJECTS);
     setReplicationDestination("foo2", replicaSuffixes, ALL_PROJECTS);
@@ -224,7 +212,8 @@
     setReplicationDestination("foo", "replica", ALL_PROJECTS);
     reloadConfig();
 
-    Project.NameKey targetProject = createProject("projectreplica");
+    Project.NameKey targetProject =
+        projectOperations.newProject().name(project + "replica").create();
     String newHead = "refs/heads/newhead";
     String master = "refs/heads/master";
     BranchInput input = new BranchInput();
