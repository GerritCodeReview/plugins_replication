// Copyright (C) 2019 The Android Open Source Project
//
// Licensed under the Apache License, Version 2.0 (the "License");
// you may not use this file except in compliance with the License.
// You may obtain a copy of the License at
//
// http://www.apache.org/licenses/LICENSE-2.0
//
// Unless required by applicable law or agreed to in writing, software
// distributed under the License is distributed on an "AS IS" BASIS,
// WITHOUT WARRANTIES OR CONDITIONS OF ANY KIND, either express or implied.
// See the License for the specific language governing permissions and
// limitations under the License.

package com.googlesource.gerrit.plugins.replication;

import static com.google.common.truth.Truth.assertThat;
import static com.google.gerrit.testing.GerritJUnit.assertThrows;
import static com.googlesource.gerrit.plugins.replication.PushResultProcessing.NO_OP;
import static java.util.stream.Collectors.toList;

import com.google.common.flogger.FluentLogger;
import com.google.gerrit.acceptance.LightweightPluginDaemonTest;
import com.google.gerrit.acceptance.PushOneCommit.Result;
import com.google.gerrit.acceptance.TestPlugin;
import com.google.gerrit.acceptance.UseLocalDisk;
import com.google.gerrit.acceptance.testsuite.project.ProjectOperations;
import com.google.gerrit.entities.Project;
import com.google.gerrit.extensions.annotations.PluginData;
import com.google.gerrit.extensions.api.changes.NotifyHandling;
import com.google.gerrit.extensions.api.projects.BranchInput;
import com.google.gerrit.extensions.common.ProjectInfo;
import com.google.gerrit.extensions.events.ProjectDeletedListener;
import com.google.gerrit.extensions.registration.DynamicSet;
import com.google.gerrit.server.config.SitePaths;
import com.google.inject.Inject;
import com.google.inject.Key;
import com.googlesource.gerrit.plugins.replication.Destination.QueueInfo;
import com.googlesource.gerrit.plugins.replication.ReplicationConfig.FilterType;
import com.googlesource.gerrit.plugins.replication.ReplicationTasksStorage.ReplicateRefUpdate;
import java.io.IOException;
import java.nio.file.DirectoryStream;
import java.nio.file.Files;
import java.nio.file.Path;
import java.time.Duration;
import java.util.Arrays;
import java.util.List;
import java.util.Optional;
import java.util.function.Supplier;
import java.util.regex.Pattern;
import java.util.stream.Stream;
import org.eclipse.jgit.lib.Constants;
import org.eclipse.jgit.lib.Ref;
import org.eclipse.jgit.lib.Repository;
import org.eclipse.jgit.revwalk.RevCommit;
import org.eclipse.jgit.storage.file.FileBasedConfig;
import org.eclipse.jgit.transport.URIish;
import org.eclipse.jgit.util.FS;
import org.junit.Test;

@UseLocalDisk
@TestPlugin(
    name = "replication",
    sysModule = "com.googlesource.gerrit.plugins.replication.ReplicationModule")
public class ReplicationIT extends LightweightPluginDaemonTest {
  private static final Optional<String> ALL_PROJECTS = Optional.empty();
  private static final FluentLogger logger = FluentLogger.forEnclosingClass();
  private static final int TEST_REPLICATION_DELAY = 1;
  private static final int TEST_REPLICATION_RETRY = 1;
  private static final int TEST_REPLICATION_MAX_RETRIES = 1;
  private static final Duration TEST_TIMEOUT =
      Duration.ofSeconds((TEST_REPLICATION_DELAY + TEST_REPLICATION_RETRY * 60) + 1);

  private static final Duration MAX_RETRY_WITH_TOLERANCE_TIMEOUT =
      Duration.ofSeconds(
          (TEST_REPLICATION_DELAY + TEST_REPLICATION_RETRY * 60) * TEST_REPLICATION_MAX_RETRIES
              + 10);

  @Inject private SitePaths sitePaths;
  @Inject private ProjectOperations projectOperations;
  @Inject private DynamicSet<ProjectDeletedListener> deletedListeners;
  private DestinationsCollection destinationCollection;
  private Path pluginDataDir;
  private Path gitPath;
  private Path storagePath;
  private FileBasedConfig config;
  private ReplicationConfig replicationConfig;
  private ReplicationTasksStorage tasksStorage;

  @Override
  public void setUpTestPlugin() throws Exception {
    gitPath = sitePaths.site_path.resolve("git");

    config =
        new FileBasedConfig(sitePaths.etc_dir.resolve("replication.config").toFile(), FS.DETECTED);
    setReplicationDestination(
        "remote1",
        "suffix1",
        Optional.of("not-used-project")); // Simulates a full replication.config initialization
    config.save();

    super.setUpTestPlugin();

    pluginDataDir = plugin.getSysInjector().getInstance(Key.get(Path.class, PluginData.class));
    replicationConfig = plugin.getSysInjector().getInstance(ReplicationConfig.class);
    storagePath = pluginDataDir.resolve("ref-updates");
    tasksStorage = plugin.getSysInjector().getInstance(ReplicationTasksStorage.class);
    destinationCollection = plugin.getSysInjector().getInstance(DestinationsCollection.class);
    cleanupReplicationTasks();
    tasksStorage.disableDeleteForTesting(true);
  }

  @Test
  public void shouldReplicateNewProject() throws Exception {
    setReplicationDestination("foo", "replica", ALL_PROJECTS);
    reloadConfig();

    Project.NameKey sourceProject = createTestProject("foo");

    assertThat(listReplicationTasks("refs/meta/config")).hasSize(1);

    waitUntil(() -> nonEmptyProjectExists(Project.nameKey(sourceProject + "replica.git")));

    ProjectInfo replicaProject = gApi.projects().name(sourceProject + "replica").get();
    assertThat(replicaProject).isNotNull();
  }

  @Test
  public void shouldReplicateProjectDeletion() throws Exception {
    String projectNameDeleted = "project-deleted";
    Project.NameKey replicaProject = createTestProject(projectNameDeleted + "replica");
    setReplicationDestination("foo", "replica", ALL_PROJECTS);
    setProjectDeletionReplication("foo", true);
    reloadConfig();

    ProjectDeletedListener.Event event =
        new ProjectDeletedListener.Event() {
          @Override
          public String getProjectName() {
            return projectNameDeleted;
          }

          @Override
          public NotifyHandling getNotify() {
            return NotifyHandling.NONE;
          }
        };

    for (ProjectDeletedListener l : deletedListeners) {
      l.onProjectDeleted(event);
    }

    waitUntil(() -> !nonEmptyProjectExists(replicaProject));
  }

  @Test
  public void shouldReplicateNewChangeRef() throws Exception {
    Project.NameKey targetProject = createTestProject(project + "replica");

    setReplicationDestination("foo", "replica", ALL_PROJECTS);
    reloadConfig();

    Result pushResult = createChange();
    RevCommit sourceCommit = pushResult.getCommit();
    String sourceRef = pushResult.getPatchSet().refName();

    assertThat(listReplicationTasks("refs/changes/\\d*/\\d*/\\d*")).hasSize(1);

    try (Repository repo = repoManager.openRepository(targetProject)) {
      waitUntil(() -> checkedGetRef(repo, sourceRef) != null);

      Ref targetBranchRef = getRef(repo, sourceRef);
      assertThat(targetBranchRef).isNotNull();
      assertThat(targetBranchRef.getObjectId()).isEqualTo(sourceCommit.getId());
    }
  }

  @Test
  public void shouldReplicateNewBranch() throws Exception {
    setReplicationDestination("foo", "replica", ALL_PROJECTS);
    reloadConfig();

    Project.NameKey targetProject = createTestProject(project + "replica");
    String newBranch = "refs/heads/mybranch";
    String master = "refs/heads/master";
    BranchInput input = new BranchInput();
    input.revision = master;
    gApi.projects().name(project.get()).branch(newBranch).create(input);

    assertThat(listReplicationTasks("refs/heads/(mybranch|master)")).hasSize(2);

    try (Repository repo = repoManager.openRepository(targetProject);
        Repository sourceRepo = repoManager.openRepository(project)) {
      waitUntil(() -> checkedGetRef(repo, newBranch) != null);

      Ref masterRef = getRef(sourceRepo, master);
      Ref targetBranchRef = getRef(repo, newBranch);
      assertThat(targetBranchRef).isNotNull();
      assertThat(targetBranchRef.getObjectId()).isEqualTo(masterRef.getObjectId());
    }
  }

  @Test
  public void shouldReplicateNewBranchToTwoRemotes() throws Exception {
    Project.NameKey targetProject1 = createTestProject(project + "replica1");
    Project.NameKey targetProject2 = createTestProject(project + "replica2");

    setReplicationDestination("foo1", "replica1", ALL_PROJECTS);
    setReplicationDestination("foo2", "replica2", ALL_PROJECTS);
    reloadConfig();

    Result pushResult = createChange();
    RevCommit sourceCommit = pushResult.getCommit();
    String sourceRef = pushResult.getPatchSet().refName();

    assertThat(listReplicationTasks("refs/changes/\\d*/\\d*/\\d*")).hasSize(2);

    try (Repository repo1 = repoManager.openRepository(targetProject1);
        Repository repo2 = repoManager.openRepository(targetProject2)) {
      waitUntil(
          () ->
              (checkedGetRef(repo1, sourceRef) != null && checkedGetRef(repo2, sourceRef) != null));

      Ref targetBranchRef1 = getRef(repo1, sourceRef);
      assertThat(targetBranchRef1).isNotNull();
      assertThat(targetBranchRef1.getObjectId()).isEqualTo(sourceCommit.getId());

      Ref targetBranchRef2 = getRef(repo2, sourceRef);
      assertThat(targetBranchRef2).isNotNull();
      assertThat(targetBranchRef2.getObjectId()).isEqualTo(sourceCommit.getId());
    }
  }

  @Test
  public void shouldCreateIndividualReplicationTasksForEveryRemoteUrlPair() throws Exception {
    List<String> replicaSuffixes = Arrays.asList("replica1", "replica2");
    createTestProject(project + "replica1");
    createTestProject(project + "replica2");

    setReplicationDestination("foo1", replicaSuffixes, ALL_PROJECTS);
    setReplicationDestination("foo2", replicaSuffixes, ALL_PROJECTS);
    config.setInt("remote", "foo1", "replicationDelay", TEST_REPLICATION_DELAY * 100);
    config.setInt("remote", "foo2", "replicationDelay", TEST_REPLICATION_DELAY * 100);
    reloadConfig();

    createChange();

    assertThat(listReplicationTasks("refs/changes/\\d*/\\d*/\\d*")).hasSize(4);

    setReplicationDestination("foo1", replicaSuffixes, ALL_PROJECTS);
    setReplicationDestination("foo2", replicaSuffixes, ALL_PROJECTS);
  }

  @Test
  public void shouldCreateOneReplicationTaskWhenSchedulingRepoFullSync() throws Exception {
    createTestProject(project + "replica");

    setReplicationDestination("foo", "replica", ALL_PROJECTS);
    reloadConfig();

    plugin
        .getSysInjector()
        .getInstance(ReplicationQueue.class)
        .scheduleFullSync(project, null, new ReplicationState(NO_OP), true);

    assertThat(listReplicationTasks(".*all.*")).hasSize(1);
  }

  @Test
  public void shouldMatchTemplatedURL() throws Exception {
    createTestProject(project + "replica");

    setReplicationDestination("foo", "replica", ALL_PROJECTS);
    reloadConfig();

    String urlMatch = gitPath.resolve("${name}" + "replica" + ".git").toString();
    String expectedURI = gitPath.resolve(project + "replica" + ".git").toString();

    plugin
        .getSysInjector()
        .getInstance(ReplicationQueue.class)
        .scheduleFullSync(project, urlMatch, new ReplicationState(NO_OP), true);

    assertThat(listReplicationTasks(".*all.*")).hasSize(1);
    for (ReplicationTasksStorage.ReplicateRefUpdate task : tasksStorage.list()) {
      assertThat(task.uri).isEqualTo(expectedURI);
    }
  }

  @Test
  public void shouldMatchRealURL() throws Exception {
    createTestProject(project + "replica");

    setReplicationDestination("foo", "replica", ALL_PROJECTS);
    reloadConfig();

    String urlMatch = gitPath.resolve(project + "replica" + ".git").toString();
    String expectedURI = urlMatch;

    plugin
        .getSysInjector()
        .getInstance(ReplicationQueue.class)
        .scheduleFullSync(project, urlMatch, new ReplicationState(NO_OP), true);

    assertThat(listReplicationTasks(".*")).hasSize(1);
    for (ReplicationTasksStorage.ReplicateRefUpdate task : tasksStorage.list()) {
      assertThat(task.uri).isEqualTo(expectedURI);
    }
    assertThat(tasksStorage.list()).isNotEmpty();
  }

  @Test
  public void shouldReplicateHeadUpdate() throws Exception {
    setReplicationDestination("foo", "replica", ALL_PROJECTS);
    reloadConfig();

    Project.NameKey targetProject = createTestProject(project + "replica");
    String newHead = "refs/heads/newhead";
    String master = "refs/heads/master";
    BranchInput input = new BranchInput();
    input.revision = master;
    gApi.projects().name(project.get()).branch(newHead).create(input);
    gApi.projects().name(project.get()).head(newHead);

    try (Repository repo = repoManager.openRepository(targetProject)) {
      waitUntil(() -> checkedGetRef(repo, newHead) != null);

      Ref targetProjectHead = getRef(repo, Constants.HEAD);
      assertThat(targetProjectHead).isNotNull();
      assertThat(targetProjectHead.getTarget().getName()).isEqualTo(newHead);
    }
  }

  @Test
  public void shouldReplicateBranchDeletionWhenMirror() throws Exception {
    replicateBranchDeletion(true);
  }

  @Test
  public void shouldNotReplicateBranchDeletionWhenNotMirror() throws Exception {
    replicateBranchDeletion(false);
  }

  private void replicateBranchDeletion(boolean mirror) throws Exception {
    tasksStorage.disableDeleteForTesting(false);

    setReplicationDestination("foo", "replica", ALL_PROJECTS, mirror);
    reloadConfig();

    Project.NameKey targetProject = createTestProject(project + "replica");
    String branchToDelete = "refs/heads/todelete";
    String master = "refs/heads/master";
    BranchInput input = new BranchInput();
    input.revision = master;
    gApi.projects().name(project.get()).branch(branchToDelete).create(input);

    assertThat(listReplicationTasks("refs/heads/(todelete|master)")).hasSize(2);

    try (Repository repo = repoManager.openRepository(targetProject)) {
      waitUntil(() -> checkedGetRef(repo, branchToDelete) != null);
    }

    gApi.projects().name(project.get()).branch(branchToDelete).delete();

    assertThat(listReplicationTasks(branchToDelete)).hasSize(1);

    try (Repository repo = repoManager.openRepository(targetProject)) {
      if (mirror) {
        waitUntil(() -> checkedGetRef(repo, branchToDelete) == null);
      }

      Ref targetBranchRef = getRef(repo, branchToDelete);
      if (mirror) {
        assertThat(targetBranchRef).isNull();
      } else {
        assertThat(targetBranchRef).isNotNull();
      }
    }
  }

  @Test
  public void shouldNotDrainTheQueueWhenReloading() throws Exception {
    // Setup repo to replicate
    Project.NameKey targetProject = createTestProject(project + "replica");
    String remoteName = "doNotDrainQueue";
    setReplicationDestination(remoteName, "replica", ALL_PROJECTS);

    Result pushResult = createChange();
    shutdownDestinations();

    pushResult.getCommit();
    String sourceRef = pushResult.getPatchSet().refName();

    assertThrows(
        InterruptedException.class,
        () -> {
          try (Repository repo = repoManager.openRepository(targetProject)) {
            waitUntil(() -> checkedGetRef(repo, sourceRef) != null);
          }
        });
  }

  @Test
  public void shouldDrainTheQueueWhenReloading() throws Exception {
    // Setup repo to replicate
    Project.NameKey targetProject = createTestProject(project + "replica");
    String remoteName = "drainQueue";
    setReplicationDestination(remoteName, "replica", ALL_PROJECTS);

    config.setInt("remote", remoteName, "drainQueueAttempts", 2);
    config.save();
    reloadConfig();

    Result pushResult = createChange();
    shutdownDestinations();

    RevCommit sourceCommit = pushResult.getCommit();
    String sourceRef = pushResult.getPatchSet().refName();

    try (Repository repo = repoManager.openRepository(targetProject)) {
      waitUntil(() -> checkedGetRef(repo, sourceRef) != null);
      Ref targetBranchRef = getRef(repo, sourceRef);
      assertThat(targetBranchRef).isNotNull();
      assertThat(targetBranchRef.getObjectId()).isEqualTo(sourceCommit.getId());
    }
  }

  @Test
  public void shouldNotDropEventsWhenStarting() throws Exception {
    Project.NameKey targetProject = createTestProject(project + "replica");

    setReplicationDestination("foo", "replica", ALL_PROJECTS);
    reloadConfig();

    replicationQueueStop();
    Result pushResult = createChange();
    replicationQueueStart();

    RevCommit sourceCommit = pushResult.getCommit();
    String sourceRef = pushResult.getPatchSet().refName();

    try (Repository repo = repoManager.openRepository(targetProject)) {
      waitUntil(() -> checkedGetRef(repo, sourceRef) != null);
      Ref targetBranchRef = getRef(repo, sourceRef);
      assertThat(targetBranchRef).isNotNull();
      assertThat(targetBranchRef.getObjectId()).isEqualTo(sourceCommit.getId());
    }
  }

  @Test
  public void shouldCleanupTasksAfterNewProjectReplication() throws Exception {
    tasksStorage.disableDeleteForTesting(false);
    setReplicationDestination("task_cleanup_project", "replica", ALL_PROJECTS);
    config.setInt("remote", "task_cleanup_project", "replicationRetry", 0);
    config.save();
    reloadConfig();
    assertThat(tasksStorage.listRunning()).hasSize(0);
    Project.NameKey sourceProject = createTestProject("task_cleanup_project");

    waitUntil(() -> nonEmptyProjectExists(Project.nameKey(sourceProject + "replica.git")));
    waitUntil(() -> tasksStorage.listRunning().size() == 0);
  }

  @Test
<<<<<<< HEAD
  public void shouldCleanupBothTasksAndLocksAfterNewProjectReplication() throws Exception {
    tasksStorage.disableDeleteForTesting(false);
    setReplicationDestination("task_cleanup_locks_project", "replica", ALL_PROJECTS);
    config.setInt("remote", "task_cleanup_locks_project", "replicationRetry", 0);
    config.save();
    reloadConfig();
    assertThat(tasksStorage.listRunning()).hasSize(0);
    Project.NameKey sourceProject = createTestProject("task_cleanup_locks_project");

    waitUntil(() -> nonEmptyProjectExists(Project.nameKey(sourceProject + "replica.git")));
    waitUntil(() -> isTaskCleanedUp());
  }

  @Test
  public void shouldCleanupBothTasksAndLocksAfterReplicationCancelledAfterMaxRetries()
      throws Exception {
    String projectName = "task_cleanup_locks_project_cancelled";
    String remoteDestination = "http://invalidurl:9090/";
    URIish urish = new URIish(remoteDestination + projectName + ".git");
    tasksStorage.disableDeleteForTesting(false);

    setReplicationDestination(projectName, "replica", Optional.of(projectName));
    // replace correct urls with invalid one to trigger retry
    config.setString("remote", projectName, "url", remoteDestination + "${name}.git");
    config.setInt("remote", projectName, "replicationMaxRetries", TEST_REPLICATION_MAX_RETRIES);
    config.save();
    reloadConfig();
    Destination destination =
        destinationCollection.getAll(FilterType.ALL).stream()
            .filter(dest -> dest.getProjects().contains(projectName))
            .findFirst()
            .get();

    waitUntil(() -> tasksStorage.listRunning().size() == 0);

    createTestProject(projectName);

    waitUntil(() -> isTaskRescheduled(destination.getQueueInfo(), urish));
    // replicationRetry is set to 1 minute which is the minimum value. That's why
    // should be safe to get the pushOne object from pending because it should be
    // here for one minute
    PushOne pushOp = destination.getQueueInfo().pending.get(urish);

    WaitUtil.waitUntil(() -> pushOp.wasCanceled(), MAX_RETRY_WITH_TOLERANCE_TIMEOUT);
    waitUntil(() -> isTaskCleanedUp());
  }

  private boolean isTaskRescheduled(QueueInfo queue, URIish uri) {
    PushOne pushOne = queue.pending.get(uri);
    return pushOne == null ? false : pushOne.isRetrying();
=======
  public void shouldFirePendingOnlyToStoredUri() throws Exception {
    String suffix1 = "replica1";
    String suffix2 = "replica2";
    Project.NameKey target1 = createTestProject(project + suffix1);
    Project.NameKey target2 = createTestProject(project + suffix2);
    String remote1 = "foo1";
    String remote2 = "foo2";
    setReplicationDestination(remote1, suffix1, ALL_PROJECTS, Integer.MAX_VALUE, false);
    setReplicationDestination(remote2, suffix2, ALL_PROJECTS, Integer.MAX_VALUE, false);
    reloadConfig();

    String changeRef = createChange().getPatchSet().refName();

    tasksStorage.disableDeleteForTesting(false);
    changeReplicationTasksForRemote(changeRef, remote1).forEach(tasksStorage::delete);
    tasksStorage.disableDeleteForTesting(true);

    setReplicationDestination(remote1, suffix1, ALL_PROJECTS);
    setReplicationDestination(remote2, suffix2, ALL_PROJECTS);
    reloadConfig();

    assertThat(changeReplicationTasksForRemote(changeRef, remote2).count()).isEqualTo(1);
    assertThat(changeReplicationTasksForRemote(changeRef, remote1).count()).isEqualTo(0);

    assertThat(isPushCompleted(target2, changeRef, TEST_TIMEOUT)).isEqualTo(true);
    assertThat(isPushCompleted(target1, changeRef, TEST_TIMEOUT)).isEqualTo(false);
  }

  public boolean isPushCompleted(Project.NameKey project, String ref, Duration timeOut) {
    try (Repository repo = repoManager.openRepository(project)) {
      WaitUtil.waitUntil(() -> checkedGetRef(repo, ref) != null, timeOut);
      return true;
    } catch (InterruptedException e) {
      return false;
    } catch (Exception e) {
      throw new RuntimeException("Cannot open repo for project" + project, e);
    }
>>>>>>> a2f3dba7
  }

  private Ref getRef(Repository repo, String branchName) throws IOException {
    return repo.getRefDatabase().exactRef(branchName);
  }

  private Ref checkedGetRef(Repository repo, String branchName) {
    try {
      return repo.getRefDatabase().exactRef(branchName);
    } catch (Exception e) {
      logger.atSevere().withCause(e).log("failed to get ref %s in repo %s", branchName, repo);
      return null;
    }
  }

  private void setReplicationDestination(
      String remoteName, String replicaSuffix, Optional<String> project) throws IOException {
    setReplicationDestination(
        remoteName, Arrays.asList(replicaSuffix), project, TEST_REPLICATION_DELAY, false);
  }

  private void setReplicationDestination(
      String remoteName, String replicaSuffix, Optional<String> project, boolean mirror)
      throws IOException {
    setReplicationDestination(
        remoteName, Arrays.asList(replicaSuffix), project, TEST_REPLICATION_DELAY, mirror);
  }

  private void setReplicationDestination(
      String remoteName,
      String replicaSuffix,
      Optional<String> project,
      int replicationDelay,
      boolean mirror)
      throws IOException {
    setReplicationDestination(
        remoteName, Arrays.asList(replicaSuffix), project, replicationDelay, mirror);
  }

  private void setReplicationDestination(
      String remoteName, List<String> replicaSuffixes, Optional<String> project)
      throws IOException {
    setReplicationDestination(remoteName, replicaSuffixes, project, TEST_REPLICATION_DELAY, false);
  }

  private void setReplicationDestination(
      String remoteName,
      List<String> replicaSuffixes,
      Optional<String> project,
      int replicationDelay,
      boolean mirror)
      throws IOException {
    List<String> replicaUrls =
        replicaSuffixes.stream()
            .map(suffix -> gitPath.resolve("${name}" + suffix + ".git").toString())
            .collect(toList());
    config.setStringList("remote", remoteName, "url", replicaUrls);
    config.setInt("remote", remoteName, "replicationDelay", replicationDelay);
    config.setInt("remote", remoteName, "replicationRetry", TEST_REPLICATION_RETRY);
    config.setBoolean("remote", remoteName, "mirror", mirror);
    project.ifPresent(prj -> config.setString("remote", remoteName, "projects", prj));
    config.setBoolean("gerrit", null, "autoReload", true);
    config.save();
  }

  private void setProjectDeletionReplication(String remoteName, boolean replicateProjectDeletion)
      throws IOException {
    config.setBoolean("remote", remoteName, "replicateProjectDeletions", replicateProjectDeletion);
    config.save();
  }

  private void waitUntil(Supplier<Boolean> waitCondition) throws InterruptedException {
    WaitUtil.waitUntil(waitCondition, TEST_TIMEOUT);
  }

  private void reloadConfig() {
    getAutoReloadConfigDecoratorInstance().reload();
  }

  private void shutdownDestinations() {
    getInstance(DestinationsCollection.class).shutdown();
  }

  private void replicationQueueStart() {
    getReplicationQueueInstance().start();
  }

  private void replicationQueueStop() {
    getReplicationQueueInstance().stop();
  }

  private AutoReloadConfigDecorator getAutoReloadConfigDecoratorInstance() {
    return getInstance(AutoReloadConfigDecorator.class);
  }

  private ReplicationQueue getReplicationQueueInstance() {
    return getInstance(ReplicationQueue.class);
  }

  private <T> T getInstance(Class<T> classObj) {
    return plugin.getSysInjector().getInstance(classObj);
  }

  private Stream<ReplicateRefUpdate> changeReplicationTasksForRemote(
      String changeRef, String remote) {
    return tasksStorage.list().stream()
        .filter(task -> changeRef.equals(task.ref))
        .filter(task -> remote.equals(task.remote));
  }

  private Project.NameKey createTestProject(String name) throws Exception {
    return projectOperations.newProject().name(name).create();
  }

  private List<ReplicateRefUpdate> listReplicationTasks(String refRegex) {
    Pattern refmaskPattern = Pattern.compile(refRegex);
    return tasksStorage.list().stream()
        .filter(task -> refmaskPattern.matcher(task.ref).matches())
        .collect(toList());
  }

  public void cleanupReplicationTasks() throws IOException {
    cleanupReplicationTasks(storagePath);
  }

  private void cleanupReplicationTasks(Path basePath) throws IOException {
    try (DirectoryStream<Path> files = Files.newDirectoryStream(basePath)) {
      for (Path path : files) {
        if (Files.isDirectory(path)) {
          cleanupReplicationTasks(path);
        } else {
          path.toFile().delete();
        }
      }
    }
  }

  private boolean isTaskCleanedUp() {
    Path refUpdates = replicationConfig.getEventsDirectory().resolve("ref-updates");
    Path runningUpdates = refUpdates.resolve("running");
    try {
      return Files.list(runningUpdates).count() == 0;
    } catch (IOException e) {
      throw new RuntimeException(e.getMessage(), e);
    }
  }

  private boolean nonEmptyProjectExists(Project.NameKey name) {
    try (Repository r = repoManager.openRepository(name)) {
      return !r.getAllRefsByPeeledObjectId().isEmpty();
    } catch (Exception e) {
      return false;
    }
  }
}<|MERGE_RESOLUTION|>--- conflicted
+++ resolved
@@ -462,7 +462,6 @@
   }
 
   @Test
-<<<<<<< HEAD
   public void shouldCleanupBothTasksAndLocksAfterNewProjectReplication() throws Exception {
     tasksStorage.disableDeleteForTesting(false);
     setReplicationDestination("task_cleanup_locks_project", "replica", ALL_PROJECTS);
@@ -513,7 +512,8 @@
   private boolean isTaskRescheduled(QueueInfo queue, URIish uri) {
     PushOne pushOne = queue.pending.get(uri);
     return pushOne == null ? false : pushOne.isRetrying();
-=======
+  }
+
   public void shouldFirePendingOnlyToStoredUri() throws Exception {
     String suffix1 = "replica1";
     String suffix2 = "replica2";
@@ -551,7 +551,6 @@
     } catch (Exception e) {
       throw new RuntimeException("Cannot open repo for project" + project, e);
     }
->>>>>>> a2f3dba7
   }
 
   private Ref getRef(Repository repo, String branchName) throws IOException {
