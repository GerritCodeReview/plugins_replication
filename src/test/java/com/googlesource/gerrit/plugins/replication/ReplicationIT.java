--- conflicted
+++ resolved
@@ -513,11 +513,8 @@
   private FileBasedConfig setReplicationDestination(
       String remoteName, List<String> replicaSuffixes, Optional<String> project)
       throws IOException {
-<<<<<<< HEAD
-    setReplicationDestination(remoteName, replicaSuffixes, project, TEST_REPLICATION_DELAY, false);
-=======
-    return setReplicationDestination(remoteName, replicaSuffixes, project, TEST_REPLICATION_DELAY);
->>>>>>> 84d96eb9
+    return setReplicationDestination(
+        remoteName, replicaSuffixes, project, TEST_REPLICATION_DELAY, false);
   }
 
   private FileBasedConfig setReplicationDestination(
