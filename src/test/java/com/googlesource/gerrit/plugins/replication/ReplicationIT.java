// Copyright (C) 2019 The Android Open Source Project
//
// Licensed under the Apache License, Version 2.0 (the "License");
// you may not use this file except in compliance with the License.
// You may obtain a copy of the License at
//
// http://www.apache.org/licenses/LICENSE-2.0
//
// Unless required by applicable law or agreed to in writing, software
// distributed under the License is distributed on an "AS IS" BASIS,
// WITHOUT WARRANTIES OR CONDITIONS OF ANY KIND, either express or implied.
// See the License for the specific language governing permissions and
// limitations under the License.

package com.googlesource.gerrit.plugins.replication;

import static com.google.common.truth.Truth.assertThat;
import static com.google.gerrit.testing.GerritJUnit.assertThrows;
import static com.googlesource.gerrit.plugins.replication.PushResultProcessing.NO_OP;
import static java.util.stream.Collectors.toList;

import com.google.common.flogger.FluentLogger;
import com.google.gerrit.acceptance.LightweightPluginDaemonTest;
import com.google.gerrit.acceptance.PushOneCommit.Result;
import com.google.gerrit.acceptance.TestPlugin;
import com.google.gerrit.acceptance.UseLocalDisk;
import com.google.gerrit.acceptance.testsuite.project.ProjectOperations;
import com.google.gerrit.extensions.annotations.PluginData;
import com.google.gerrit.extensions.api.changes.NotifyHandling;
import com.google.gerrit.extensions.api.projects.BranchInput;
import com.google.gerrit.extensions.common.ProjectInfo;
import com.google.gerrit.extensions.events.ProjectDeletedListener;
import com.google.gerrit.extensions.registration.DynamicSet;
import com.google.gerrit.reviewdb.client.Project;
import com.google.gerrit.server.config.SitePaths;
import com.google.inject.Inject;
import com.google.inject.Key;
import com.googlesource.gerrit.plugins.replication.ReplicationTasksStorage.ReplicateRefUpdate;
import java.io.IOException;
import java.nio.file.DirectoryStream;
import java.nio.file.Files;
import java.nio.file.Path;
import java.time.Duration;
import java.util.Arrays;
import java.util.List;
import java.util.Optional;
import java.util.function.Supplier;
import java.util.regex.Pattern;
import java.util.stream.Stream;
import org.eclipse.jgit.lib.Constants;
import org.eclipse.jgit.lib.Ref;
import org.eclipse.jgit.lib.Repository;
import org.eclipse.jgit.revwalk.RevCommit;
import org.eclipse.jgit.storage.file.FileBasedConfig;
import org.eclipse.jgit.util.FS;
import org.junit.Test;

@UseLocalDisk
@TestPlugin(
    name = "replication",
    sysModule = "com.googlesource.gerrit.plugins.replication.ReplicationModule")
public class ReplicationIT extends LightweightPluginDaemonTest {
  private static final Optional<String> ALL_PROJECTS = Optional.empty();
  private static final FluentLogger logger = FluentLogger.forEnclosingClass();
  private static final int TEST_REPLICATION_DELAY = 1;
  private static final int TEST_REPLICATION_RETRY = 1;
  private static final Duration TEST_TIMEOUT =
      Duration.ofSeconds((TEST_REPLICATION_DELAY + TEST_REPLICATION_RETRY * 60) + 1);

  @Inject private SitePaths sitePaths;
  @Inject private ProjectOperations projectOperations;
  @Inject private DynamicSet<ProjectDeletedListener> deletedListeners;
  private Path pluginDataDir;
  private Path gitPath;
  private Path storagePath;
  private FileBasedConfig config;
  private ReplicationTasksStorage tasksStorage;

  @Override
  public void setUpTestPlugin() throws Exception {
    gitPath = sitePaths.site_path.resolve("git");

    config =
        new FileBasedConfig(sitePaths.etc_dir.resolve("replication.config").toFile(), FS.DETECTED);
    setReplicationDestination(
        "remote1",
        "suffix1",
        Optional.of("not-used-project")); // Simulates a full replication.config initialization
    config.save();

    super.setUpTestPlugin();

    pluginDataDir = plugin.getSysInjector().getInstance(Key.get(Path.class, PluginData.class));
    storagePath = pluginDataDir.resolve("ref-updates");
    tasksStorage = plugin.getSysInjector().getInstance(ReplicationTasksStorage.class);
    cleanupReplicationTasks();
    tasksStorage.disableDeleteForTesting(true);
  }

  @Test
  public void shouldReplicateNewProject() throws Exception {
    setReplicationDestination("foo", "replica", ALL_PROJECTS);
    reloadConfig();

    Project.NameKey sourceProject = createTestProject("foo");

    assertThat(listReplicationTasks("refs/meta/config")).hasSize(1);

    waitUntil(() -> nonEmptyProjectExists(new Project.NameKey(sourceProject + "replica")));

    ProjectInfo replicaProject = gApi.projects().name(sourceProject + "replica").get();
    assertThat(replicaProject).isNotNull();
  }

  @Test
  public void shouldReplicateProjectDeletion() throws Exception {
    String projectNameDeleted = "project-deleted";
    Project.NameKey replicaProject = createTestProject(projectNameDeleted + "replica");
    setReplicationDestination("foo", "replica", ALL_PROJECTS);
    setProjectDeletionReplication("foo", true);
    reloadConfig();

    ProjectDeletedListener.Event event =
        new ProjectDeletedListener.Event() {
          @Override
          public String getProjectName() {
            return projectNameDeleted;
          }

          @Override
          public NotifyHandling getNotify() {
            return NotifyHandling.NONE;
          }
        };

    for (ProjectDeletedListener l : deletedListeners) {
      l.onProjectDeleted(event);
    }

    waitUntil(() -> !nonEmptyProjectExists(replicaProject));
  }

  @Test
  public void shouldReplicateNewChangeRef() throws Exception {
    Project.NameKey targetProject = createTestProject(project + "replica");

    setReplicationDestination("foo", "replica", ALL_PROJECTS);
    reloadConfig();

    Result pushResult = createChange();
    RevCommit sourceCommit = pushResult.getCommit();
    String sourceRef = pushResult.getPatchSet().getRefName();

    assertThat(listReplicationTasks("refs/changes/\\d*/\\d*/\\d*")).hasSize(1);

    try (Repository repo = repoManager.openRepository(targetProject)) {
      waitUntil(() -> checkedGetRef(repo, sourceRef) != null);

      Ref targetBranchRef = getRef(repo, sourceRef);
      assertThat(targetBranchRef).isNotNull();
      assertThat(targetBranchRef.getObjectId()).isEqualTo(sourceCommit.getId());
    }
  }

  @Test
  public void shouldReplicateNewBranch() throws Exception {
    setReplicationDestination("foo", "replica", ALL_PROJECTS);
    reloadConfig();

    Project.NameKey targetProject = createTestProject(project + "replica");
    String newBranch = "refs/heads/mybranch";
    String master = "refs/heads/master";
    BranchInput input = new BranchInput();
    input.revision = master;
    gApi.projects().name(project.get()).branch(newBranch).create(input);

    assertThat(listReplicationTasks("refs/heads/(mybranch|master)")).hasSize(2);

    try (Repository repo = repoManager.openRepository(targetProject);
        Repository sourceRepo = repoManager.openRepository(project)) {
      waitUntil(() -> checkedGetRef(repo, newBranch) != null);

      Ref masterRef = getRef(sourceRepo, master);
      Ref targetBranchRef = getRef(repo, newBranch);
      assertThat(targetBranchRef).isNotNull();
      assertThat(targetBranchRef.getObjectId()).isEqualTo(masterRef.getObjectId());
    }
  }

  @Test
  public void shouldReplicateNewBranchToTwoRemotes() throws Exception {
    Project.NameKey targetProject1 = createTestProject(project + "replica1");
    Project.NameKey targetProject2 = createTestProject(project + "replica2");

    setReplicationDestination("foo1", "replica1", ALL_PROJECTS);
    setReplicationDestination("foo2", "replica2", ALL_PROJECTS);
    reloadConfig();

    Result pushResult = createChange();
    RevCommit sourceCommit = pushResult.getCommit();
    String sourceRef = pushResult.getPatchSet().getRefName();

    assertThat(listReplicationTasks("refs/changes/\\d*/\\d*/\\d*")).hasSize(2);

    try (Repository repo1 = repoManager.openRepository(targetProject1);
        Repository repo2 = repoManager.openRepository(targetProject2)) {
      waitUntil(
          () ->
              (checkedGetRef(repo1, sourceRef) != null && checkedGetRef(repo2, sourceRef) != null));

      Ref targetBranchRef1 = getRef(repo1, sourceRef);
      assertThat(targetBranchRef1).isNotNull();
      assertThat(targetBranchRef1.getObjectId()).isEqualTo(sourceCommit.getId());

      Ref targetBranchRef2 = getRef(repo2, sourceRef);
      assertThat(targetBranchRef2).isNotNull();
      assertThat(targetBranchRef2.getObjectId()).isEqualTo(sourceCommit.getId());
    }
  }

  @Test
  public void shouldCreateIndividualReplicationTasksForEveryRemoteUrlPair() throws Exception {
    List<String> replicaSuffixes = Arrays.asList("replica1", "replica2");
    createTestProject(project + "replica1");
    createTestProject(project + "replica2");

    setReplicationDestination("foo1", replicaSuffixes, ALL_PROJECTS);
    setReplicationDestination("foo2", replicaSuffixes, ALL_PROJECTS);
    config.setInt("remote", "foo1", "replicationDelay", TEST_REPLICATION_DELAY * 100);
    config.setInt("remote", "foo2", "replicationDelay", TEST_REPLICATION_DELAY * 100);
    reloadConfig();

    createChange();

    assertThat(listReplicationTasks("refs/changes/\\d*/\\d*/\\d*")).hasSize(4);

    setReplicationDestination("foo1", replicaSuffixes, ALL_PROJECTS);
    setReplicationDestination("foo2", replicaSuffixes, ALL_PROJECTS);
  }

  @Test
  public void shouldCreateOneReplicationTaskWhenSchedulingRepoFullSync() throws Exception {
    createTestProject(project + "replica");

    setReplicationDestination("foo", "replica", ALL_PROJECTS);
    reloadConfig();

    plugin
        .getSysInjector()
        .getInstance(ReplicationQueue.class)
        .scheduleFullSync(project, null, new ReplicationState(NO_OP), true);

    assertThat(listReplicationTasks(".*all.*")).hasSize(1);
  }

  @Test
  public void shouldMatchTemplatedURL() throws Exception {
    createTestProject(project + "replica");

    setReplicationDestination("foo", "replica", ALL_PROJECTS);
    reloadConfig();

    String urlMatch = gitPath.resolve("${name}" + "replica" + ".git").toString();
    String expectedURI = gitPath.resolve(project + "replica" + ".git").toString();

    plugin
        .getSysInjector()
        .getInstance(ReplicationQueue.class)
        .scheduleFullSync(project, urlMatch, new ReplicationState(NO_OP), true);

    assertThat(listReplicationTasks(".*all.*")).hasSize(1);
    for (ReplicationTasksStorage.ReplicateRefUpdate task : tasksStorage.list()) {
      assertThat(task.uri).isEqualTo(expectedURI);
    }
  }

  @Test
  public void shouldMatchRealURL() throws Exception {
    createTestProject(project + "replica");

    setReplicationDestination("foo", "replica", ALL_PROJECTS);
    reloadConfig();

    String urlMatch = gitPath.resolve(project + "replica" + ".git").toString();
    String expectedURI = urlMatch;

    plugin
        .getSysInjector()
        .getInstance(ReplicationQueue.class)
        .scheduleFullSync(project, urlMatch, new ReplicationState(NO_OP), true);

    assertThat(listReplicationTasks(".*")).hasSize(1);
    for (ReplicationTasksStorage.ReplicateRefUpdate task : tasksStorage.list()) {
      assertThat(task.uri).isEqualTo(expectedURI);
    }
    assertThat(tasksStorage.list()).isNotEmpty();
  }

  @Test
  public void shouldReplicateHeadUpdate() throws Exception {
    setReplicationDestination("foo", "replica", ALL_PROJECTS);
    reloadConfig();

    Project.NameKey targetProject = createTestProject(project + "replica");
    String newHead = "refs/heads/newhead";
    String master = "refs/heads/master";
    BranchInput input = new BranchInput();
    input.revision = master;
    gApi.projects().name(project.get()).branch(newHead).create(input);
    gApi.projects().name(project.get()).head(newHead);

    try (Repository repo = repoManager.openRepository(targetProject)) {
      waitUntil(() -> checkedGetRef(repo, newHead) != null);

      Ref targetProjectHead = getRef(repo, Constants.HEAD);
      assertThat(targetProjectHead).isNotNull();
      assertThat(targetProjectHead.getTarget().getName()).isEqualTo(newHead);
    }
  }

  @Test
  public void shouldReplicateBranchDeletionWhenMirror() throws Exception {
    replicateBranchDeletion(true);
  }

  @Test
  public void shouldNotReplicateBranchDeletionWhenNotMirror() throws Exception {
    replicateBranchDeletion(false);
  }

  private void replicateBranchDeletion(boolean mirror) throws Exception {
    setReplicationDestination("foo", "replica", ALL_PROJECTS, mirror);
    reloadConfig();

    Project.NameKey targetProject = createTestProject(project + "replica");
    String branchToDelete = "refs/heads/todelete";
    String master = "refs/heads/master";
    BranchInput input = new BranchInput();
    input.revision = master;
    gApi.projects().name(project.get()).branch(branchToDelete).create(input);

    assertThat(listReplicationTasks("refs/heads/(todelete|master)")).hasSize(2);

    try (Repository repo = repoManager.openRepository(targetProject)) {
      waitUntil(() -> checkedGetRef(repo, branchToDelete) != null);
    }

    gApi.projects().name(project.get()).branch(branchToDelete).delete();

    assertThat(listReplicationTasks(branchToDelete)).hasSize(1);

    try (Repository repo = repoManager.openRepository(targetProject)) {
      if (mirror) {
        waitUntil(() -> checkedGetRef(repo, branchToDelete) == null);
      }

      Ref targetBranchRef = getRef(repo, branchToDelete);
      if (mirror) {
        assertThat(targetBranchRef).isNull();
      } else {
        assertThat(targetBranchRef).isNotNull();
      }
    }
  }

  @Test
  public void shouldNotDrainTheQueueWhenReloading() throws Exception {
    // Setup repo to replicate
    Project.NameKey targetProject = createTestProject(project + "replica");
    String remoteName = "doNotDrainQueue";
    setReplicationDestination(remoteName, "replica", ALL_PROJECTS);

    Result pushResult = createChange();
    shutdownConfig();

    pushResult.getCommit();
    String sourceRef = pushResult.getPatchSet().getRefName();

    assertThrows(
        InterruptedException.class,
        () -> {
          try (Repository repo = repoManager.openRepository(targetProject)) {
            waitUntil(() -> checkedGetRef(repo, sourceRef) != null);
          }
        });
  }

  @Test
  public void shouldDrainTheQueueWhenReloading() throws Exception {
    // Setup repo to replicate
    Project.NameKey targetProject = createTestProject(project + "replica");
    String remoteName = "drainQueue";
    setReplicationDestination(remoteName, "replica", ALL_PROJECTS);

    config.setInt("remote", remoteName, "drainQueueAttempts", 2);
    config.save();
    reloadConfig();

    Result pushResult = createChange();
    shutdownConfig();

    RevCommit sourceCommit = pushResult.getCommit();
    String sourceRef = pushResult.getPatchSet().getRefName();

    try (Repository repo = repoManager.openRepository(targetProject)) {
      waitUntil(() -> checkedGetRef(repo, sourceRef) != null);
      Ref targetBranchRef = getRef(repo, sourceRef);
      assertThat(targetBranchRef).isNotNull();
      assertThat(targetBranchRef.getObjectId()).isEqualTo(sourceCommit.getId());
    }
  }

  @Test
  public void shouldNotDropEventsWhenStarting() throws Exception {
    Project.NameKey targetProject = createTestProject(project + "replica");

    setReplicationDestination("foo", "replica", ALL_PROJECTS);
    reloadConfig();

    replicationQueueStop();
    Result pushResult = createChange();
    replicationQueueStart();

    RevCommit sourceCommit = pushResult.getCommit();
    String sourceRef = pushResult.getPatchSet().getRefName();

    try (Repository repo = repoManager.openRepository(targetProject)) {
      waitUntil(() -> checkedGetRef(repo, sourceRef) != null);
      Ref targetBranchRef = getRef(repo, sourceRef);
      assertThat(targetBranchRef).isNotNull();
      assertThat(targetBranchRef.getObjectId()).isEqualTo(sourceCommit.getId());
    }
  }

  @Test
  public void shouldFirePendingOnlyToStoredUri() throws Exception {
    String suffix1 = "replica1";
    String suffix2 = "replica2";
    Project.NameKey target1 = createTestProject(project + suffix1);
    Project.NameKey target2 = createTestProject(project + suffix2);
    String remote1 = "foo1";
    String remote2 = "foo2";
    setReplicationDestination(remote1, suffix1, ALL_PROJECTS, Integer.MAX_VALUE);
    setReplicationDestination(remote2, suffix2, ALL_PROJECTS, Integer.MAX_VALUE);
    reloadConfig();

    String changeRef = createChange().getPatchSet().getRefName();

    tasksStorage.disableDeleteForTesting(false);
    changeReplicationTasksForRemote(changeRef, remote1).forEach(tasksStorage::delete);
    tasksStorage.disableDeleteForTesting(true);

    setReplicationDestination(remote1, suffix1, ALL_PROJECTS);
    setReplicationDestination(remote2, suffix2, ALL_PROJECTS);
    reloadConfig();

    assertThat(changeReplicationTasksForRemote(changeRef, remote2).count()).isEqualTo(1);
    assertThat(changeReplicationTasksForRemote(changeRef, remote1).count()).isEqualTo(0);

    assertThat(isPushCompleted(target2, changeRef, TEST_TIMEOUT)).isEqualTo(true);
    assertThat(isPushCompleted(target1, changeRef, TEST_TIMEOUT)).isEqualTo(false);
  }

  public boolean isPushCompleted(Project.NameKey project, String ref, Duration timeOut) {
    try (Repository repo = repoManager.openRepository(project)) {
      WaitUtil.waitUntil(() -> checkedGetRef(repo, ref) != null, timeOut);
      return true;
    } catch (InterruptedException e) {
      return false;
    } catch (Exception e) {
      throw new RuntimeException("Cannot open repo for project" + project, e);
    }
  }

  private Ref getRef(Repository repo, String branchName) throws IOException {
    return repo.getRefDatabase().exactRef(branchName);
  }

  private Ref checkedGetRef(Repository repo, String branchName) {
    try {
      return repo.getRefDatabase().exactRef(branchName);
    } catch (Exception e) {
      logger.atSevere().withCause(e).log("failed to get ref %s in repo %s", branchName, repo);
      return null;
    }
  }

  private void setReplicationDestination(
      String remoteName, String replicaSuffix, Optional<String> project) throws IOException {
<<<<<<< HEAD
    setReplicationDestination(remoteName, Arrays.asList(replicaSuffix), project, false);
  }

  private void setReplicationDestination(
      String remoteName, String replicaSuffix, Optional<String> project, boolean mirror)
      throws IOException {
    setReplicationDestination(remoteName, Arrays.asList(replicaSuffix), project, mirror);
=======
    setReplicationDestination(
        remoteName, Arrays.asList(replicaSuffix), project, TEST_REPLICATION_DELAY);
  }

  private void setReplicationDestination(
      String remoteName, String replicaSuffix, Optional<String> project, int replicationDelay)
      throws IOException {
    setReplicationDestination(remoteName, Arrays.asList(replicaSuffix), project, replicationDelay);
>>>>>>> 58778e14
  }

  private void setReplicationDestination(
      String remoteName, List<String> replicaSuffixes, Optional<String> project)
      throws IOException {
<<<<<<< HEAD
    setReplicationDestination(remoteName, replicaSuffixes, project, false);
  }
=======
    setReplicationDestination(remoteName, replicaSuffixes, project, TEST_REPLICATION_DELAY);
  }

  private void setReplicationDestination(
      String remoteName,
      List<String> replicaSuffixes,
      Optional<String> project,
      int replicationDelay)
      throws IOException {
>>>>>>> 58778e14

  private void setReplicationDestination(
      String remoteName, List<String> replicaSuffixes, Optional<String> project, boolean mirror)
      throws IOException {
    List<String> replicaUrls =
        replicaSuffixes.stream()
            .map(suffix -> gitPath.resolve("${name}" + suffix + ".git").toString())
            .collect(toList());
    config.setStringList("remote", remoteName, "url", replicaUrls);
    config.setInt("remote", remoteName, "replicationDelay", replicationDelay);
    config.setInt("remote", remoteName, "replicationRetry", TEST_REPLICATION_RETRY);
    config.setBoolean("remote", remoteName, "mirror", mirror);
    project.ifPresent(prj -> config.setString("remote", remoteName, "projects", prj));
    config.save();
  }

  private void setProjectDeletionReplication(String remoteName, boolean replicateProjectDeletion)
      throws IOException {
    config.setBoolean("remote", remoteName, "replicateProjectDeletions", replicateProjectDeletion);
    config.save();
  }

  private void waitUntil(Supplier<Boolean> waitCondition) throws InterruptedException {
    WaitUtil.waitUntil(waitCondition, TEST_TIMEOUT);
  }

  private void reloadConfig() {
    getAutoReloadConfigDecoratorInstance().forceReload();
  }

  private void shutdownConfig() {
    getAutoReloadConfigDecoratorInstance().shutdown();
  }

<<<<<<< HEAD
  private void replicationQueueStart() {
    getReplicationQueueInstance().start();
  }

  private void replicationQueueStop() {
    getReplicationQueueInstance().stop();
  }

  private AutoReloadConfigDecorator getAutoReloadConfigDecoratorInstance() {
    return getInstance(AutoReloadConfigDecorator.class);
  }

  private ReplicationQueue getReplicationQueueInstance() {
    return getInstance(ReplicationQueue.class);
  }

  private <T> T getInstance(Class<T> classObj) {
    return plugin.getSysInjector().getInstance(classObj);
=======
  private Stream<ReplicateRefUpdate> changeReplicationTasksForRemote(
      String changeRef, String remote) {
    return tasksStorage.list().stream()
        .filter(task -> changeRef.equals(task.ref))
        .filter(task -> remote.equals(task.remote));
>>>>>>> 58778e14
  }

  private Project.NameKey createTestProject(String name) throws Exception {
    return projectOperations.newProject().name(name).create();
  }

  private List<ReplicateRefUpdate> listReplicationTasks(String refRegex) {
    Pattern refmaskPattern = Pattern.compile(refRegex);
    return tasksStorage.list().stream()
        .filter(task -> refmaskPattern.matcher(task.ref).matches())
        .collect(toList());
  }

  private void cleanupReplicationTasks() throws IOException {
    try (DirectoryStream<Path> files = Files.newDirectoryStream(storagePath)) {
      for (Path path : files) {
        path.toFile().delete();
      }
    }
  }

  private boolean nonEmptyProjectExists(Project.NameKey name) {
    try (Repository r = repoManager.openRepository(name)) {
      return !r.getAllRefsByPeeledObjectId().isEmpty();
    } catch (Exception e) {
      return false;
    }
  }
}<|MERGE_RESOLUTION|>--- conflicted
+++ resolved
@@ -440,8 +440,8 @@
     Project.NameKey target2 = createTestProject(project + suffix2);
     String remote1 = "foo1";
     String remote2 = "foo2";
-    setReplicationDestination(remote1, suffix1, ALL_PROJECTS, Integer.MAX_VALUE);
-    setReplicationDestination(remote2, suffix2, ALL_PROJECTS, Integer.MAX_VALUE);
+    setReplicationDestination(remote1, suffix1, ALL_PROJECTS, Integer.MAX_VALUE, false);
+    setReplicationDestination(remote2, suffix2, ALL_PROJECTS, Integer.MAX_VALUE, false);
     reloadConfig();
 
     String changeRef = createChange().getPatchSet().getRefName();
@@ -487,46 +487,40 @@
 
   private void setReplicationDestination(
       String remoteName, String replicaSuffix, Optional<String> project) throws IOException {
-<<<<<<< HEAD
-    setReplicationDestination(remoteName, Arrays.asList(replicaSuffix), project, false);
+    setReplicationDestination(
+        remoteName, Arrays.asList(replicaSuffix), project, TEST_REPLICATION_DELAY, false);
   }
 
   private void setReplicationDestination(
       String remoteName, String replicaSuffix, Optional<String> project, boolean mirror)
       throws IOException {
-    setReplicationDestination(remoteName, Arrays.asList(replicaSuffix), project, mirror);
-=======
     setReplicationDestination(
-        remoteName, Arrays.asList(replicaSuffix), project, TEST_REPLICATION_DELAY);
+        remoteName, Arrays.asList(replicaSuffix), project, TEST_REPLICATION_DELAY, mirror);
   }
 
   private void setReplicationDestination(
-      String remoteName, String replicaSuffix, Optional<String> project, int replicationDelay)
+      String remoteName,
+      String replicaSuffix,
+      Optional<String> project,
+      int replicationDelay,
+      boolean mirror)
       throws IOException {
-    setReplicationDestination(remoteName, Arrays.asList(replicaSuffix), project, replicationDelay);
->>>>>>> 58778e14
+    setReplicationDestination(
+        remoteName, Arrays.asList(replicaSuffix), project, replicationDelay, mirror);
   }
 
   private void setReplicationDestination(
       String remoteName, List<String> replicaSuffixes, Optional<String> project)
       throws IOException {
-<<<<<<< HEAD
-    setReplicationDestination(remoteName, replicaSuffixes, project, false);
-  }
-=======
-    setReplicationDestination(remoteName, replicaSuffixes, project, TEST_REPLICATION_DELAY);
+    setReplicationDestination(remoteName, replicaSuffixes, project, TEST_REPLICATION_DELAY, false);
   }
 
   private void setReplicationDestination(
       String remoteName,
       List<String> replicaSuffixes,
       Optional<String> project,
-      int replicationDelay)
-      throws IOException {
->>>>>>> 58778e14
-
-  private void setReplicationDestination(
-      String remoteName, List<String> replicaSuffixes, Optional<String> project, boolean mirror)
+      int replicationDelay,
+      boolean mirror)
       throws IOException {
     List<String> replicaUrls =
         replicaSuffixes.stream()
@@ -558,7 +552,6 @@
     getAutoReloadConfigDecoratorInstance().shutdown();
   }
 
-<<<<<<< HEAD
   private void replicationQueueStart() {
     getReplicationQueueInstance().start();
   }
@@ -577,13 +570,13 @@
 
   private <T> T getInstance(Class<T> classObj) {
     return plugin.getSysInjector().getInstance(classObj);
-=======
+  }
+
   private Stream<ReplicateRefUpdate> changeReplicationTasksForRemote(
       String changeRef, String remote) {
     return tasksStorage.list().stream()
         .filter(task -> changeRef.equals(task.ref))
         .filter(task -> remote.equals(task.remote));
->>>>>>> 58778e14
   }
 
   private Project.NameKey createTestProject(String name) throws Exception {
