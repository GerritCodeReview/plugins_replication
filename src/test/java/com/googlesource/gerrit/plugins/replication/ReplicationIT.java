--- conflicted
+++ resolved
@@ -68,7 +68,6 @@
   private static final FluentLogger logger = FluentLogger.forEnclosingClass();
   private static final int TEST_REPLICATION_DELAY = 1;
   private static final int TEST_REPLICATION_RETRY = 1;
-<<<<<<< HEAD
   private static final int TEST_REPLICATION_MAX_RETRIES = 1;
   private static final Duration TEST_TIMEOUT =
       Duration.ofSeconds((TEST_REPLICATION_DELAY + TEST_REPLICATION_RETRY * 60) + 1);
@@ -77,15 +76,11 @@
       Duration.ofSeconds(
           (TEST_REPLICATION_DELAY + TEST_REPLICATION_RETRY * 60) * TEST_REPLICATION_MAX_RETRIES
               + 10);
-=======
   private static final int TEST_PROJECT_CREATION_SECONDS = 10;
-  private static final Duration TEST_TIMEOUT =
-      Duration.ofSeconds((TEST_REPLICATION_DELAY + TEST_REPLICATION_RETRY * 60) + 1);
 
   private static final Duration TEST_NEW_PROJECT_TIMEOUT =
       Duration.ofSeconds(
           (TEST_REPLICATION_DELAY + TEST_REPLICATION_RETRY * 60) + TEST_PROJECT_CREATION_SECONDS);
->>>>>>> b6796ac4
 
   @Inject private SitePaths sitePaths;
   @Inject private ProjectOperations projectOperations;
@@ -467,7 +462,6 @@
 
   @Test
   public void shouldCleanupBothTasksAndLocksAfterNewProjectReplication() throws Exception {
-    tasksStorage.disableDeleteForTesting(false);
     setReplicationDestination("task_cleanup_locks_project", "replica", ALL_PROJECTS);
     config.setInt("remote", "task_cleanup_locks_project", "replicationRetry", 0);
     config.save();
@@ -485,7 +479,6 @@
     String projectName = "task_cleanup_locks_project_cancelled";
     String remoteDestination = "http://invalidurl:9090/";
     URIish urish = new URIish(remoteDestination + projectName + ".git");
-    tasksStorage.disableDeleteForTesting(false);
 
     setReplicationDestination(projectName, "replica", Optional.of(projectName));
     // replace correct urls with invalid one to trigger retry
