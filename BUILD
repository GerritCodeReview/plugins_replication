--- conflicted
+++ resolved
@@ -14,13 +14,9 @@
         "Gerrit-SshModule: com.googlesource.gerrit.plugins.replication.SshModule",
     ],
     resources = glob(["src/main/resources/**/*"]),
-<<<<<<< HEAD
     deps = [
         "//lib/auto:auto-value-gson",
-        "//lib/commons:io",
     ],
-=======
->>>>>>> 5c2a6991
 )
 
 junit_tests(
